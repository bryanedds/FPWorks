--- conflicted
+++ resolved
@@ -946,12 +946,8 @@
                     with _ ->
                         let assembly = Assembly.LoadFrom filePath
                         Right (Some (filePath, dirName, assembly.GetTypes ()))
-<<<<<<< HEAD
-                with exn ->
-=======
                 with _ ->
                     Log.info ("Failed to load Nu game project from '" + filePath + "' due to: " + scstring exn)
->>>>>>> 4ee83f9d
                     Directory.SetCurrentDirectory gaiaDir
                     Left ()
             else Right None
