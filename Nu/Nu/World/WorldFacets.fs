﻿// Nu Game Engine.
// Copyright (C) Bryan Edds, 2013-2023.

namespace Nu
open System
open System.Collections.Generic
open System.Numerics
open ImGuiNET
open TiledSharp
open Prime
open Nu
open Nu.Particles

/// Declaratively exposes simulant lenses and events.
[<AutoOpen>]
module Declarative =

    /// The global Game simulant.
    let Game = Game.Handle

    /// Declaratively exposes Screen lenses and events.
    let Screen = Unchecked.defaultof<Screen>

    /// Declaratively exposes Group lenses and events.
    let Group = Unchecked.defaultof<Group>

    /// Declaratively exposes Entity lenses and events.
    let Entity = Unchecked.defaultof<Entity>

[<AutoOpen>]
module StaticSpriteFacetExtensions =
    type Entity with
        member this.GetInsetOpt world : Box2 option = this.Get (nameof this.InsetOpt) world
        member this.SetInsetOpt (value : Box2 option) world = this.Set (nameof this.InsetOpt) value world
        member this.InsetOpt = lens (nameof this.InsetOpt) this this.GetInsetOpt this.SetInsetOpt
        member this.GetStaticImage world : Image AssetTag = this.Get (nameof this.StaticImage) world
        member this.SetStaticImage (value : Image AssetTag) world = this.Set (nameof this.StaticImage) value world
        member this.StaticImage = lens (nameof this.StaticImage) this this.GetStaticImage this.SetStaticImage
        member this.GetColor world : Color = this.Get (nameof this.Color) world
        member this.SetColor (value : Color) world = this.Set (nameof this.Color) value world
        member this.Color = lens (nameof this.Color) this this.GetColor this.SetColor
        member this.GetBlend world : Blend = this.Get (nameof this.Blend) world
        member this.SetBlend (value : Blend) world = this.Set (nameof this.Blend) value world
        member this.Blend = lens (nameof this.Blend) this this.GetBlend this.SetBlend
        member this.GetEmission world : Color = this.Get (nameof this.Emission) world
        member this.SetEmission (value : Color) world = this.Set (nameof this.Emission) value world
        member this.Emission = lens (nameof this.Emission) this this.GetEmission this.SetEmission
        member this.GetFlip world : Flip = this.Get (nameof this.Flip) world
        member this.SetFlip (value : Flip) world = this.Set (nameof this.Flip) value world
        member this.Flip = lens (nameof this.Flip) this this.GetFlip this.SetFlip

/// Augments an entity with a static sprite.
type StaticSpriteFacet () =
    inherit Facet (false, false, false)

    static member Properties =
        [define Entity.InsetOpt None
         define Entity.StaticImage Assets.Default.StaticSprite
         define Entity.Color Color.One
         define Entity.Blend Transparent
         define Entity.Emission Color.Zero
         define Entity.Flip FlipNone]

    override this.Render (_, entity, world) =
        let mutable transform = entity.GetTransform world
        let staticImage = entity.GetStaticImage world
        let insetOpt = match entity.GetInsetOpt world with Some inset -> ValueSome inset | None -> ValueNone
        let clipOpt = ValueNone : Box2 voption
        let color = entity.GetColor world
        let blend = entity.GetBlend world
        let emission = entity.GetEmission world
        let flip = entity.GetFlip world
        World.renderLayeredSpriteFast (transform.Elevation, transform.Horizon, staticImage, &transform, &insetOpt, &clipOpt, staticImage, &color, blend, &emission, flip, world)

    override this.GetAttributesInferred (entity, world) =
        match Metadata.tryGetTextureSizeF (entity.GetStaticImage world) with
        | Some size -> AttributesInferred.important size.V3 v3Zero
        | None -> AttributesInferred.important Constants.Engine.Entity2dSizeDefault v3Zero

[<AutoOpen>]
module AnimatedSpriteFacetExtensions =
    type Entity with
        member this.GetStartTime world : GameTime = this.Get (nameof this.StartTime) world
        member this.SetStartTime (value : GameTime) world = this.Set (nameof this.StartTime) value world
        member this.StartTime = lens (nameof this.StartTime) this this.GetStartTime this.SetStartTime
        member this.GetCelSize world : Vector2 = this.Get (nameof this.CelSize) world
        member this.SetCelSize (value : Vector2) world = this.Set (nameof this.CelSize) value world
        member this.CelSize = lens (nameof this.CelSize) this this.GetCelSize this.SetCelSize
        member this.GetCelCount world : int = this.Get (nameof this.CelCount) world
        member this.SetCelCount (value : int) world = this.Set (nameof this.CelCount) value world
        member this.CelCount = lens (nameof this.CelCount) this this.GetCelCount this.SetCelCount
        member this.GetCelRun world : int = this.Get (nameof this.CelRun) world
        member this.SetCelRun (value : int) world = this.Set (nameof this.CelRun) value world
        member this.CelRun = lens (nameof this.CelRun) this this.GetCelRun this.SetCelRun
        member this.GetAnimationStride world : int = this.Get (nameof this.AnimationStride) world
        member this.SetAnimationStride (value : int) world = this.Set (nameof this.AnimationStride) value world
        member this.AnimationStride = lens (nameof this.AnimationStride) this this.GetAnimationStride this.SetAnimationStride
        member this.GetAnimationDelay world : GameTime = this.Get (nameof this.AnimationDelay) world
        member this.SetAnimationDelay (value : GameTime) world = this.Set (nameof this.AnimationDelay) value world
        member this.AnimationDelay = lens (nameof this.AnimationDelay) this this.GetAnimationDelay this.SetAnimationDelay
        member this.GetAnimationSheet world : Image AssetTag = this.Get (nameof this.AnimationSheet) world
        member this.SetAnimationSheet (value : Image AssetTag) world = this.Set (nameof this.AnimationSheet) value world
        member this.AnimationSheet = lens (nameof this.AnimationSheet) this this.GetAnimationSheet this.SetAnimationSheet

/// Augments an entity with an animated sprite.
type AnimatedSpriteFacet () =
    inherit Facet (false, false, false)

    static let getSpriteInsetOpt (entity : Entity) world =
        let startTime = entity.GetStartTime world
        let celCount = entity.GetCelCount world
        let celRun = entity.GetCelRun world
        if celCount <> 0 && celRun <> 0 then
            let localTime = world.GameTime - startTime
            let cel = int (localTime / entity.GetAnimationDelay world) % celCount * entity.GetAnimationStride world
            let celSize = entity.GetCelSize world
            let celI = cel % celRun
            let celJ = cel / celRun
            let celX = single celI * celSize.X
            let celY = single celJ * celSize.Y
            let inset = box2 (v2 celX celY) celSize
            Some inset
        else None

    static member Properties =
        [define Entity.StartTime GameTime.zero
         define Entity.CelSize (Vector2 (32.0f, 32.0f))
         define Entity.CelCount 16
         define Entity.CelRun 4
         define Entity.AnimationDelay (GameTime.ofSeconds (1.0f / 15.0f))
         define Entity.AnimationStride 1
         define Entity.AnimationSheet Assets.Default.AnimatedSprite
         define Entity.Color Color.One
         define Entity.Blend Transparent
         define Entity.Emission Color.Zero
         define Entity.Flip FlipNone]

    override this.Render (_, entity, world) =
        let mutable transform = entity.GetTransform world
        let animationSheet = entity.GetAnimationSheet world
        let insetOpt = match getSpriteInsetOpt entity world with Some inset -> ValueSome inset | None -> ValueNone
        let clipOpt = ValueNone : Box2 voption
        let color = entity.GetColor world
        let blend = entity.GetBlend world
        let emission = entity.GetEmission world
        let flip = entity.GetFlip world
        World.renderLayeredSpriteFast (transform.Elevation, transform.Horizon, animationSheet, &transform, &insetOpt, &clipOpt, animationSheet, &color, blend, &emission, flip, world)

    override this.GetAttributesInferred (entity, world) =
        AttributesInferred.important (entity.GetCelSize world).V3 v3Zero

[<AutoOpen>]
module BasicStaticSpriteEmitterFacetExtensions =
    type Entity with
        member this.GetSelfDestruct world : bool = this.Get (nameof this.SelfDestruct) world
        member this.SetSelfDestruct (value : bool) world = this.Set (nameof this.SelfDestruct) value world
        member this.SelfDestruct = lens (nameof this.SelfDestruct) this this.GetSelfDestruct this.SetSelfDestruct
        member this.GetEmitterGravity world : Vector3 = this.Get (nameof this.EmitterGravity) world
        member this.SetEmitterGravity (value : Vector3) world = this.Set (nameof this.EmitterGravity) value world
        member this.EmitterGravity = lens (nameof this.EmitterGravity) this this.GetEmitterGravity this.SetEmitterGravity
        member this.GetEmitterImage world : Image AssetTag = this.Get (nameof this.EmitterImage) world
        member this.SetEmitterImage (value : Image AssetTag) world = this.Set (nameof this.EmitterImage) value world
        member this.EmitterImage = lens (nameof this.EmitterImage) this this.GetEmitterImage this.SetEmitterImage
        member this.GetEmitterBlend world : Blend = this.Get (nameof this.EmitterBlend) world
        member this.SetEmitterBlend (value : Blend) world = this.Set (nameof this.EmitterBlend) value world
        member this.EmitterBlend = lens (nameof this.EmitterBlend) this this.GetEmitterBlend this.SetEmitterBlend
        member this.GetEmitterLifeTimeOpt world : GameTime = this.Get (nameof this.EmitterLifeTimeOpt) world
        member this.SetEmitterLifeTimeOpt (value : GameTime) world = this.Set (nameof this.EmitterLifeTimeOpt) value world
        member this.EmitterLifeTimeOpt = lens (nameof this.EmitterLifeTimeOpt) this this.GetEmitterLifeTimeOpt this.SetEmitterLifeTimeOpt
        member this.GetParticleLifeTimeMaxOpt world : GameTime = this.Get (nameof this.ParticleLifeTimeMaxOpt) world
        member this.SetParticleLifeTimeMaxOpt (value : GameTime) world = this.Set (nameof this.ParticleLifeTimeMaxOpt) value world
        member this.ParticleLifeTimeMaxOpt = lens (nameof this.ParticleLifeTimeMaxOpt) this this.GetParticleLifeTimeMaxOpt this.SetParticleLifeTimeMaxOpt
        member this.GetParticleRate world : single = this.Get (nameof this.ParticleRate) world
        member this.SetParticleRate (value : single) world = this.Set (nameof this.ParticleRate) value world
        member this.ParticleRate = lens (nameof this.ParticleRate) this this.GetParticleRate this.SetParticleRate
        member this.GetParticleMax world : int = this.Get (nameof this.ParticleMax) world
        member this.SetParticleMax (value : int) world = this.Set (nameof this.ParticleMax) value world
        member this.ParticleMax = lens (nameof this.ParticleMax) this this.GetParticleMax this.SetParticleMax
        member this.GetBasicParticleSeed world : Particles.BasicParticle = this.Get (nameof this.BasicParticleSeed) world
        member this.SetBasicParticleSeed (value : Particles.BasicParticle) world = this.Set (nameof this.BasicParticleSeed) value world
        member this.BasicParticleSeed = lens (nameof this.BasicParticleSeed) this this.GetBasicParticleSeed this.SetBasicParticleSeed
        member this.GetEmitterConstraint world : Particles.Constraint = this.Get (nameof this.EmitterConstraint) world
        member this.SetEmitterConstraint (value : Particles.Constraint) world = this.Set (nameof this.EmitterConstraint) value world
        member this.EmitterConstraint = lens (nameof this.EmitterConstraint) this this.GetEmitterConstraint this.SetEmitterConstraint
        member this.GetEmitterStyle world : string = this.Get (nameof this.EmitterStyle) world
        member this.SetEmitterStyle (value : string) world = this.Set (nameof this.EmitterStyle) value world
        member this.EmitterStyle = lens (nameof this.EmitterStyle) this this.GetEmitterStyle this.SetEmitterStyle
        member this.GetParticleSystem world : Particles.ParticleSystem = this.Get (nameof this.ParticleSystem) world
        member this.SetParticleSystem (value : Particles.ParticleSystem) world = this.Set (nameof this.ParticleSystem) value world
        member this.ParticleSystem = lens (nameof this.ParticleSystem) this this.GetParticleSystem this.SetParticleSystem

/// Augments an entity with a basic static sprite emitter.
type BasicStaticSpriteEmitterFacet () =
    inherit Facet (false, false, false)

    static let tryMakeEmitter (entity : Entity) (world : World) =
        World.tryMakeEmitter
            world.GameTime
            (entity.GetEmitterLifeTimeOpt world)
            (entity.GetParticleLifeTimeMaxOpt world)
            (entity.GetParticleRate world)
            (entity.GetParticleMax world)
            (entity.GetEmitterStyle world)
            world |>
        Option.map cast<Particles.BasicStaticSpriteEmitter>

    static let makeEmitter entity world =
        match tryMakeEmitter entity world with
        | Some emitter ->
            let mutable transform = entity.GetTransform world
            { emitter with
                Body =
                    { Position = transform.Position
                      Scale = transform.Scale
                      Angles = transform.Angles
                      LinearVelocity = v3Zero
                      AngularVelocity = v3Zero
                      Restitution = Constants.Particles.RestitutionDefault }
                Elevation = transform.Elevation
                Absolute = transform.Absolute
                Blend = entity.GetEmitterBlend world
                Image = entity.GetEmitterImage world
                ParticleSeed = entity.GetBasicParticleSeed world
                Constraint = entity.GetEmitterConstraint world }
        | None ->
            Particles.BasicStaticSpriteEmitter.makeEmpty
                world.GameTime
                (entity.GetEmitterLifeTimeOpt world)
                (entity.GetParticleLifeTimeMaxOpt world)
                (entity.GetParticleRate world)
                (entity.GetParticleMax world)

    static let mapParticleSystem mapper (entity : Entity) world =
        let particleSystem = entity.GetParticleSystem world
        let particleSystem = mapper particleSystem
        let world = entity.SetParticleSystem particleSystem world
        world

    static let mapEmitter mapper (entity : Entity) world =
        mapParticleSystem (fun particleSystem ->
            match Map.tryFind typeof<Particles.BasicStaticSpriteEmitter>.Name particleSystem.Emitters with
            | Some (:? Particles.BasicStaticSpriteEmitter as emitter) ->
                let emitter = mapper emitter
                { particleSystem with Emitters = Map.add typeof<Particles.BasicStaticSpriteEmitter>.Name (emitter :> Particles.Emitter) particleSystem.Emitters }
            | _ -> particleSystem)
            entity world

    static let rec processOutput output entity world =
        match output with
        | Particles.OutputEmitter (name, emitter) -> mapParticleSystem (fun ps -> { ps with Emitters = Map.add name emitter ps.Emitters }) entity world
        | Particles.Outputs outputs -> SArray.fold (fun world output -> processOutput output entity world) world outputs

    static let handleEmitterBlendChange evt world =
        let emitterBlend = evt.Data.Value :?> Blend
        let world = mapEmitter (fun emitter -> if emitter.Blend <> emitterBlend then { emitter with Blend = emitterBlend } else emitter) evt.Subscriber world
        (Cascade, world)

    static let handleEmitterImageChange evt world =
        let emitterImage = evt.Data.Value :?> Image AssetTag
        let world = mapEmitter (fun emitter -> if assetNeq emitter.Image emitterImage then { emitter with Image = emitterImage } else emitter) evt.Subscriber world
        (Cascade, world)

    static let handleEmitterLifeTimeOptChange evt world =
        let emitterLifeTimeOpt = evt.Data.Value :?> GameTime
        let world = mapEmitter (fun emitter -> if emitter.Life.LifeTimeOpt <> emitterLifeTimeOpt then { emitter with Life = { emitter.Life with LifeTimeOpt = emitterLifeTimeOpt }} else emitter) evt.Subscriber world
        (Cascade, world)

    static let handleParticleLifeTimeMaxOptChange evt world =
        let particleLifeTimeMaxOpt = evt.Data.Value :?> GameTime
        let world = mapEmitter (fun emitter -> if emitter.ParticleLifeTimeMaxOpt <> particleLifeTimeMaxOpt then { emitter with ParticleLifeTimeMaxOpt = particleLifeTimeMaxOpt } else emitter) evt.Subscriber world
        (Cascade, world)

    static let handleParticleRateChange evt world =
        let particleRate = evt.Data.Value :?> single
        let world = mapEmitter (fun emitter -> if emitter.ParticleRate <> particleRate then { emitter with ParticleRate = particleRate } else emitter) evt.Subscriber world
        (Cascade, world)

    static let handleParticleMaxChange evt world =
        let particleMax = evt.Data.Value :?> int
        let world = mapEmitter (fun emitter -> if emitter.ParticleRing.Length <> particleMax then Particles.BasicStaticSpriteEmitter.resize particleMax emitter else emitter) evt.Subscriber world
        (Cascade, world)

    static let handleBasicParticleSeedChange evt world =
        let particleSeed = evt.Data.Value :?> Particles.BasicParticle
        let world = mapEmitter (fun emitter -> if emitter.ParticleSeed <> particleSeed then { emitter with ParticleSeed = particleSeed } else emitter) evt.Subscriber world
        (Cascade, world)

    static let handleEmitterConstraintChange evt world =
        let emitterConstraint = evt.Data.Value :?> Particles.Constraint
        let world = mapEmitter (fun emitter -> if emitter.Constraint <> emitterConstraint then { emitter with Constraint = emitterConstraint } else emitter) evt.Subscriber world
        (Cascade, world)

    static let handleEmitterStyleChange evt world =
        let entity = evt.Subscriber : Entity
        let emitter = makeEmitter entity world
        let world = mapEmitter (constant emitter) entity world
        (Cascade, world)

    static let handlePositionChange evt world =
        let entity = evt.Subscriber : Entity
        let particleSystem = entity.GetParticleSystem world
        let particleSystem =
            match Map.tryFind typeof<Particles.BasicStaticSpriteEmitter>.Name particleSystem.Emitters with
            | Some (:? Particles.BasicStaticSpriteEmitter as emitter) ->
                let position = entity.GetPosition world
                let emitter =
                    if v3Neq emitter.Body.Position position
                    then { emitter with Body = { emitter.Body with Position = position }}
                    else emitter
                { particleSystem with Emitters = Map.add typeof<Particles.BasicStaticSpriteEmitter>.Name (emitter :> Particles.Emitter) particleSystem.Emitters }
            | _ -> particleSystem
        let world = entity.SetParticleSystem particleSystem world
        (Cascade, world)

    static let handleRotationChange evt world =
        let entity = evt.Subscriber : Entity
        let particleSystem = entity.GetParticleSystem world
        let particleSystem =
            match Map.tryFind typeof<Particles.BasicStaticSpriteEmitter>.Name particleSystem.Emitters with
            | Some (:? Particles.BasicStaticSpriteEmitter as emitter) ->
                let angles = entity.GetAngles world
                let emitter =
                    if v3Neq emitter.Body.Angles angles
                    then { emitter with Body = { emitter.Body with Angles = angles }}
                    else emitter
                { particleSystem with Emitters = Map.add typeof<Particles.BasicStaticSpriteEmitter>.Name (emitter :> Particles.Emitter) particleSystem.Emitters }
            | _ -> particleSystem
        let world = entity.SetParticleSystem particleSystem world
        (Cascade, world)

    static member Properties =
        [define Entity.SelfDestruct false
         define Entity.EmitterBlend Transparent
         define Entity.EmitterImage Assets.Default.Image
         define Entity.EmitterLifeTimeOpt GameTime.zero
         define Entity.ParticleLifeTimeMaxOpt (GameTime.ofSeconds 1.0f)
         define Entity.ParticleRate (match Constants.GameTime.DesiredFrameRate with StaticFrameRate _ -> 1.0f | DynamicFrameRate _ -> 60.0f)
         define Entity.ParticleMax 60
         define Entity.BasicParticleSeed { Life = Particles.Life.make GameTime.zero (GameTime.ofSeconds 1.0f); Body = Particles.Body.defaultBody; Size = Constants.Engine.Particle2dSizeDefault; Offset = v3Zero; Inset = box2Zero; Color = Color.One; Emission = Color.Zero; Flip = FlipNone }
         define Entity.EmitterConstraint Particles.Constraint.empty
         define Entity.EmitterStyle "BasicStaticSpriteEmitter"
         nonPersistent Entity.ParticleSystem Particles.ParticleSystem.empty]

    override this.Register (entity, world) =
        let emitter = makeEmitter entity world
        let particleSystem = entity.GetParticleSystem world
        let particleSystem = { particleSystem with Emitters = Map.add typeof<Particles.BasicStaticSpriteEmitter>.Name (emitter :> Particles.Emitter) particleSystem.Emitters }
        let world = entity.SetParticleSystem particleSystem world
        let world = World.sense handlePositionChange entity.Position.ChangeEvent entity (nameof BasicStaticSpriteEmitterFacet) world
        let world = World.sense handleRotationChange entity.Rotation.ChangeEvent entity (nameof BasicStaticSpriteEmitterFacet) world
        let world = World.sense handleEmitterBlendChange entity.EmitterBlend.ChangeEvent entity (nameof BasicStaticSpriteEmitterFacet) world
        let world = World.sense handleEmitterImageChange entity.EmitterImage.ChangeEvent entity (nameof BasicStaticSpriteEmitterFacet) world
        let world = World.sense handleEmitterLifeTimeOptChange entity.EmitterLifeTimeOpt.ChangeEvent entity (nameof BasicStaticSpriteEmitterFacet) world
        let world = World.sense handleParticleLifeTimeMaxOptChange entity.ParticleLifeTimeMaxOpt.ChangeEvent entity (nameof BasicStaticSpriteEmitterFacet) world
        let world = World.sense handleParticleRateChange entity.ParticleRate.ChangeEvent entity (nameof BasicStaticSpriteEmitterFacet) world
        let world = World.sense handleParticleMaxChange entity.ParticleMax.ChangeEvent entity (nameof BasicStaticSpriteEmitterFacet) world
        let world = World.sense handleBasicParticleSeedChange entity.BasicParticleSeed.ChangeEvent entity (nameof BasicStaticSpriteEmitterFacet) world
        let world = World.sense handleEmitterConstraintChange entity.EmitterConstraint.ChangeEvent entity (nameof BasicStaticSpriteEmitterFacet) world
        let world = World.sense handleEmitterStyleChange entity.EmitterStyle.ChangeEvent entity (nameof BasicStaticSpriteEmitterFacet) world
        world

    override this.Unregister (entity, world) =
        let particleSystem = entity.GetParticleSystem world
        let particleSystem = { particleSystem with Emitters = Map.remove typeof<Particles.BasicStaticSpriteEmitter>.Name particleSystem.Emitters }
        entity.SetParticleSystem particleSystem world

    override this.Update (entity, world) =
        if entity.GetEnabled world then
            let delta = world.GameDelta
            let time = world.GameTime
            let particleSystem = entity.GetParticleSystem world
            let (particleSystem, output) = Particles.ParticleSystem.run delta time particleSystem
            let world = entity.SetParticleSystem particleSystem world
            processOutput output entity world
        else world

    override this.Render (_, entity, world) =
        let time = world.GameTime
        let particleSystem = entity.GetParticleSystem world
        let particlesMessages =
            particleSystem |>
            Particles.ParticleSystem.toParticlesDescriptors time |>
            List.map (fun descriptor ->
                match descriptor with
                | Particles.SpriteParticlesDescriptor descriptor ->
                    Some
                        { Elevation = descriptor.Elevation
                          Horizon = descriptor.Horizon
                          AssetTag = descriptor.Image
                          RenderOperation2d = RenderSpriteParticles descriptor }
                | _ -> None) |>
            List.definitize
        World.enqueueLayeredOperations2d particlesMessages world

[<AutoOpen>]
module TextFacetExtensions =
    type Entity with
        member this.GetText world : string = this.Get (nameof this.Text) world
        member this.SetText (value : string) world = this.Set (nameof this.Text) value world
        member this.Text = lens (nameof this.Text) this this.GetText this.SetText
        member this.GetFont world : Font AssetTag = this.Get (nameof this.Font) world
        member this.SetFont (value : Font AssetTag) world = this.Set (nameof this.Font) value world
        member this.Font = lens (nameof this.Font) this this.GetFont this.SetFont
        member this.GetFontSizing world : int option = this.Get (nameof this.FontSizing) world
        member this.SetFontSizing (value : int option) world = this.Set (nameof this.FontSizing) value world
        member this.FontSizing = lens (nameof this.FontSizing) this this.GetFontSizing this.SetFontSizing
        member this.GetFontStyling world : FontStyle Set = this.Get (nameof this.FontStyling) world
        member this.SetFontStyling (value : FontStyle Set) world = this.Set (nameof this.FontStyling) value world
        member this.FontStyling = lens (nameof this.FontStyling) this this.GetFontStyling this.SetFontStyling
        member this.GetJustification world : Justification = this.Get (nameof this.Justification) world
        member this.SetJustification (value : Justification) world = this.Set (nameof this.Justification) value world
        member this.Justification = lens (nameof this.Justification) this this.GetJustification this.SetJustification
        member this.GetTextMargin world : Vector2 = this.Get (nameof this.TextMargin) world
        member this.SetTextMargin (value : Vector2) world = this.Set (nameof this.TextMargin) value world
        member this.TextMargin = lens (nameof this.TextMargin) this this.GetTextMargin this.SetTextMargin
        member this.GetTextColor world : Color = this.Get (nameof this.TextColor) world
        member this.SetTextColor (value : Color) world = this.Set (nameof this.TextColor) value world
        member this.TextColor = lens (nameof this.TextColor) this this.GetTextColor this.SetTextColor
        member this.GetTextColorDisabled world : Color = this.Get (nameof this.TextColorDisabled) world
        member this.SetTextColorDisabled (value : Color) world = this.Set (nameof this.TextColorDisabled) value world
        member this.TextColorDisabled = lens (nameof this.TextColorDisabled) this this.GetTextColorDisabled this.SetTextColorDisabled
        member this.GetTextOffset world : Vector2 = this.Get (nameof this.TextOffset) world
        member this.SetTextOffset (value : Vector2) world = this.Set (nameof this.TextOffset) value world
        member this.TextOffset = lens (nameof this.TextOffset) this this.GetTextOffset this.SetTextOffset
        member this.GetTextShift world : single = this.Get (nameof this.TextShift) world
        member this.SetTextShift (value : single) world = this.Set (nameof this.TextShift) value world
        member this.TextShift = lens (nameof this.TextShift) this this.GetTextShift this.SetTextShift

/// Augments an entity with text.
type TextFacet () =
    inherit Facet (false, false, false)

    static member Properties =
        [define Entity.Text ""
         define Entity.Font Assets.Default.Font
         define Entity.FontSizing None
         define Entity.FontStyling Set.empty
         define Entity.Justification (Justified (JustifyCenter, JustifyMiddle))
         define Entity.TextMargin v2Zero
         define Entity.TextColor Color.White
         define Entity.TextColorDisabled Constants.Gui.ColorDisabledDefault
         define Entity.TextOffset v2Zero
         define Entity.TextShift 0.5f]

    override this.Render (_, entity, world) =
<<<<<<< HEAD
        let text = entity.GetText world
        if not (String.IsNullOrWhiteSpace text) then
            let mutable transform = entity.GetTransform world
            let perimeter = transform.Perimeter // gui currently ignores rotation and scale
            let horizon = transform.Horizon
            let mutable textTransform = Transform.makeDefault false // centered-ness and offset are already baked into perimeter
            let margin = (entity.GetTextMargin world).V3
            let offset = (entity.GetTextOffset world).V3
            let shift = entity.GetTextShift world
            textTransform.Position <- perimeter.Min + margin + offset
            textTransform.Size <- perimeter.Size - margin * 2.0f
            textTransform.Elevation <- transform.Elevation + shift
            textTransform.Absolute <- transform.Absolute
            let font = entity.GetFont world
            let fontSizing = entity.GetFontSizing world
            let fontStyling = entity.GetFontStyling world
            World.enqueueLayeredOperation2d
                { Elevation = textTransform.Elevation
                  Horizon = horizon
                  AssetTag = font
                  RenderOperation2d =
                    RenderText
                        { Transform = textTransform
                          ClipOpt = ValueSome transform.Bounds2d.Box2
                          Text = text
                          Font = font
                          FontSizing = fontSizing
                          FontStyling = fontStyling
                          Color = if transform.Enabled then entity.GetTextColor world else entity.GetTextColorDisabled world
                          Justification = entity.GetJustification world }}
                world
=======
        let mutable transform = entity.GetTransform world
        let absolute = transform.Absolute
        let perimeter = transform.Perimeter
        let offset = (entity.GetTextOffset world).V3
        let elevation = transform.Elevation
        let shift = entity.GetTextShift world
        let clipOpt = ValueSome transform.Bounds2d.Box2
        let justification = entity.GetJustification world
        let margin = (entity.GetTextMargin world).V3
        let color = if transform.Enabled then entity.GetTextColor world else entity.GetTextColorDisabled world
        let font = entity.GetFont world
        let fontSizing = entity.GetFontSizing world
        let fontStyling = entity.GetFontStyling world
        let text = entity.GetText world
        World.renderGuiText absolute perimeter offset elevation shift clipOpt justification None margin color font fontSizing fontStyling text world
>>>>>>> 08d473b4

    override this.GetAttributesInferred (_, _) =
        AttributesInferred.important Constants.Engine.EntityGuiSizeDefault v3Zero

[<AutoOpen>]
module BackdroppableFacetExtensions =
    type Entity with
        member this.GetColorDisabled world : Color = this.Get (nameof this.ColorDisabled) world
        member this.SetColorDisabled (value : Color) world = this.Set (nameof this.ColorDisabled) value world
        member this.ColorDisabled = lens (nameof this.ColorDisabled) this this.GetColorDisabled this.SetColorDisabled
        member this.GetSliceMargin world : Vector2 = this.Get (nameof this.SliceMargin) world
        member this.SetSliceMargin (value : Vector2) world = this.Set (nameof this.SliceMargin) value world
        member this.SliceMargin = lens (nameof this.SliceMargin) this this.GetSliceMargin this.SetSliceMargin
        member this.GetBackdropImageOpt world : Image AssetTag option = this.Get (nameof this.BackdropImageOpt) world
        member this.SetBackdropImageOpt (value : Image AssetTag option) world = this.Set (nameof this.BackdropImageOpt) value world
        member this.BackdropImageOpt = lens (nameof this.BackdropImageOpt) this this.GetBackdropImageOpt this.SetBackdropImageOpt

/// Augments an entity with optional backdrop behavior.
type BackdroppableFacet () =
    inherit Facet (false, false, false)

    static member Properties =
        [define Entity.SliceMargin Constants.Gui.SliceMarginDefault
         define Entity.Color Color.One
         define Entity.ColorDisabled Constants.Gui.ColorDisabledDefault
         define Entity.BackdropImageOpt None]

    override this.Render (_, entity, world) =
        match entity.GetBackdropImageOpt world with
        | Some spriteImage ->
            let mutable transform = entity.GetTransform world
            let sliceMargin = entity.GetSliceMargin world
            let color = if transform.Enabled then entity.GetColor world else entity.GetColorDisabled world
            World.renderGuiSpriteSliced transform.Absolute transform.Perimeter sliceMargin spriteImage transform.Offset transform.Elevation transform.PerimeterCentered color world
        | None -> ()

    override this.GetAttributesInferred (entity, world) =
        match entity.GetBackdropImageOpt world with
        | Some backdropImage ->
            match Metadata.tryGetTextureSizeF backdropImage with
            | Some size -> AttributesInferred.important size.V3 v3Zero
            | None -> AttributesInferred.important Constants.Engine.EntityGuiSizeDefault v3Zero
        | None -> AttributesInferred.important Constants.Engine.EntityGuiSizeDefault v3Zero

[<AutoOpen>]
module ButtonFacetExtensions =
    type Entity with
        member this.GetDown world : bool = this.Get (nameof this.Down) world
        member this.SetDown (value : bool) world = this.Set (nameof this.Down) value world
        member this.Down = lens (nameof this.Down) this this.GetDown this.SetDown
        member this.GetDownOffset world : Vector2 = this.Get (nameof this.DownOffset) world
        member this.SetDownOffset (value : Vector2) world = this.Set (nameof this.DownOffset) value world
        member this.DownOffset = lens (nameof this.DownOffset) this this.GetDownOffset this.SetDownOffset
        member this.GetUpImage world : Image AssetTag = this.Get (nameof this.UpImage) world
        member this.SetUpImage (value : Image AssetTag) world = this.Set (nameof this.UpImage) value world
        member this.UpImage = lens (nameof this.UpImage) this this.GetUpImage this.SetUpImage
        member this.GetDownImage world : Image AssetTag = this.Get (nameof this.DownImage) world
        member this.SetDownImage (value : Image AssetTag) world = this.Set (nameof this.DownImage) value world
        member this.DownImage = lens (nameof this.DownImage) this this.GetDownImage this.SetDownImage
        member this.GetClickSoundOpt world : Sound AssetTag option = this.Get (nameof this.ClickSoundOpt) world
        member this.SetClickSoundOpt (value : Sound AssetTag option) world = this.Set (nameof this.ClickSoundOpt) value world
        member this.ClickSoundOpt = lens (nameof this.ClickSoundOpt) this this.GetClickSoundOpt this.SetClickSoundOpt
        member this.GetClickSoundVolume world : single = this.Get (nameof this.ClickSoundVolume) world
        member this.SetClickSoundVolume (value : single) world = this.Set (nameof this.ClickSoundVolume) value world
        member this.ClickSoundVolume = lens (nameof this.ClickSoundVolume) this this.GetClickSoundVolume this.SetClickSoundVolume
        member this.UpEvent = Events.UpEvent --> this
        member this.DownEvent = Events.DownEvent --> this
        member this.ClickEvent = Events.ClickEvent --> this

/// Augments an entity with button behavior.
type ButtonFacet () =
    inherit Facet (false, false, false)

    static let handleMouseLeftDown evt world =
        let entity = evt.Subscriber : Entity
        if entity.GetVisible world then
            let mutable transform = entity.GetTransform world
            let perimeter = transform.Perimeter.Box2 // gui currently ignores rotation
            let mousePositionWorld = World.getMousePostion2dWorld transform.Absolute world
            if perimeter.Intersects mousePositionWorld then
                if transform.Enabled then
                    let world = entity.SetDown true world
                    let struct (_, _, world) = entity.TrySet (nameof Entity.TextOffset) (entity.GetDownOffset world) world
                    let eventTrace = EventTrace.debug "ButtonFacet" "handleMouseLeftDown" "" EventTrace.empty
                    let world = World.publishPlus () entity.DownEvent eventTrace entity true false world
                    (Resolve, world)
                else (Resolve, world)
            else (Cascade, world)
        else (Cascade, world)

    static let handleMouseLeftUp evt world =
        let entity = evt.Subscriber : Entity
        let wasDown = entity.GetDown world
        let world = entity.SetDown false world
        let struct (_, _, world) = entity.TrySet (nameof Entity.TextOffset) v2Zero world
        if entity.GetVisible world then
            let mutable transform = entity.GetTransform world
            let perimeter = transform.Perimeter.Box2 // gui currently ignores rotation
            let mousePositionWorld = World.getMousePostion2dWorld transform.Absolute world
            if perimeter.Intersects mousePositionWorld then
                if transform.Enabled && wasDown then
                    let eventTrace = EventTrace.debug "ButtonFacet" "handleMouseLeftUp" "Up" EventTrace.empty
                    let world = World.publishPlus () entity.UpEvent eventTrace entity true false world
                    let eventTrace = EventTrace.debug "ButtonFacet" "handleMouseLeftUp" "Click" EventTrace.empty
                    let world = World.publishPlus () entity.ClickEvent eventTrace entity true false world
                    match entity.GetClickSoundOpt world with
                    | Some clickSound -> World.playSound (entity.GetClickSoundVolume world) clickSound world
                    | None -> ()
                    (Resolve, world)
                else (Cascade, world)
            else (Cascade, world)
        else (Cascade, world)

    static member Properties =
        [define Entity.SliceMargin Constants.Gui.SliceMarginDefault
         define Entity.ColorDisabled Constants.Gui.ColorDisabledDefault
         define Entity.Down false
         define Entity.DownOffset v2Zero
         define Entity.UpImage Assets.Default.ButtonUp
         define Entity.DownImage Assets.Default.ButtonDown
         define Entity.ClickSoundOpt (Some Assets.Default.Sound)
         define Entity.ClickSoundVolume Constants.Audio.SoundVolumeDefault]

    override this.Register (entity, world) =
        let world = World.sense handleMouseLeftDown Nu.Game.Handle.MouseLeftDownEvent entity (nameof ButtonFacet) world
        let world = World.sense handleMouseLeftUp Nu.Game.Handle.MouseLeftUpEvent entity (nameof ButtonFacet) world
        world

    override this.Render (_, entity, world) =
        let mutable transform = entity.GetTransform world
        let sliceMargin = entity.GetSliceMargin world
        let spriteImage = if entity.GetDown world then entity.GetDownImage world else entity.GetUpImage world
        let color = if transform.Enabled then Color.One else entity.GetColorDisabled world
        World.renderGuiSpriteSliced transform.Absolute transform.Perimeter sliceMargin spriteImage transform.Offset transform.Elevation transform.PerimeterCentered color world

    override this.GetAttributesInferred (entity, world) =
        match Metadata.tryGetTextureSizeF (entity.GetUpImage world) with
        | Some size -> AttributesInferred.important size.V3 v3Zero
        | None -> AttributesInferred.important Constants.Engine.EntityGuiSizeDefault v3Zero

[<AutoOpen>]
module ToggleButtonFacetExtensions =
    type Entity with
        member this.GetToggled world : bool = this.Get (nameof this.Toggled) world
        member this.SetToggled (value : bool) world = this.Set (nameof this.Toggled) value world
        member this.Toggled = lens (nameof this.Toggled) this this.GetToggled this.SetToggled
        member this.GetToggledOffset world : Vector2 = this.Get (nameof this.ToggledOffset) world
        member this.SetToggledOffset (value : Vector2) world = this.Set (nameof this.ToggledOffset) value world
        member this.ToggledOffset = lens (nameof this.ToggledOffset) this this.GetToggledOffset this.SetToggledOffset
        member this.GetPushed world : bool = this.Get (nameof this.Pushed) world
        member this.SetPushed (value : bool) world = this.Set (nameof this.Pushed) value world
        member this.Pushed = lens (nameof this.Pushed) this this.GetPushed this.SetPushed
        member this.GetPushedOffset world : Vector2 = this.Get (nameof this.PushedOffset) world
        member this.SetPushedOffset (value : Vector2) world = this.Set (nameof this.PushedOffset) value world
        member this.PushedOffset = lens (nameof this.PushedOffset) this this.GetPushedOffset this.SetPushedOffset
        member this.GetUntoggledImage world : Image AssetTag = this.Get (nameof this.UntoggledImage) world
        member this.SetUntoggledImage (value : Image AssetTag) world = this.Set (nameof this.UntoggledImage) value world
        member this.UntoggledImage = lens (nameof this.UntoggledImage) this this.GetUntoggledImage this.SetUntoggledImage
        member this.GetToggledImage world : Image AssetTag = this.Get (nameof this.ToggledImage) world
        member this.SetToggledImage (value : Image AssetTag) world = this.Set (nameof this.ToggledImage) value world
        member this.ToggledImage = lens (nameof this.ToggledImage) this this.GetToggledImage this.SetToggledImage
        member this.GetToggleSoundOpt world : Sound AssetTag option = this.Get (nameof this.ToggleSoundOpt) world
        member this.SetToggleSoundOpt (value : Sound AssetTag option) world = this.Set (nameof this.ToggleSoundOpt) value world
        member this.ToggleSoundOpt = lens (nameof this.ToggleSoundOpt) this this.GetToggleSoundOpt this.SetToggleSoundOpt
        member this.GetToggleSoundVolume world : single = this.Get (nameof this.ToggleSoundVolume) world
        member this.SetToggleSoundVolume (value : single) world = this.Set (nameof this.ToggleSoundVolume) value world
        member this.ToggleSoundVolume = lens (nameof this.ToggleSoundVolume) this this.GetToggleSoundVolume this.SetToggleSoundVolume
        member this.ToggleEvent = Events.ToggleEvent --> this
        member this.ToggledEvent = Events.ToggledEvent --> this
        member this.UntoggledEvent = Events.UntoggledEvent --> this

/// Augments an entity with toggle button behavior.
type ToggleButtonFacet () =
    inherit Facet (false, false, false)
    
    static let handleMouseLeftDown evt world =
        let entity = evt.Subscriber : Entity
        if entity.GetVisible world then
            let mutable transform = entity.GetTransform world
            let perimeter = transform.Perimeter.Box2 // gui currently ignores rotation
            let mousePositionWorld = World.getMousePostion2dWorld transform.Absolute world
            if perimeter.Intersects mousePositionWorld then
                if transform.Enabled then
                    let world = entity.SetPushed true world
                    (Resolve, world)
                else (Resolve, world)
            else (Cascade, world)
        else (Cascade, world)

    static let handleMouseLeftUp evt world =
        let entity = evt.Subscriber : Entity
        let wasPushed = entity.GetPushed world
        let world = if wasPushed then entity.SetPushed false world else world
        if entity.GetVisible world then
            let mutable transform = entity.GetTransform world
            let perimeter = transform.Perimeter.Box2 // gui currently ignores rotation
            let mousePositionWorld = World.getMousePostion2dWorld transform.Absolute world
            if perimeter.Intersects mousePositionWorld then
                if transform.Enabled && wasPushed then
                    let world = entity.SetToggled (not (entity.GetToggled world)) world
                    let toggled = entity.GetToggled world
                    let eventAddress = if toggled then entity.ToggledEvent else entity.UntoggledEvent
                    let eventTrace = EventTrace.debug "ToggleFacet" "handleMouseLeftUp" "" EventTrace.empty
                    let world = World.publishPlus () eventAddress eventTrace entity true false world
                    let eventTrace = EventTrace.debug "ToggleFacet" "handleMouseLeftUp" "Toggle" EventTrace.empty
                    let world = World.publishPlus toggled entity.ToggleEvent eventTrace entity true false world
                    match entity.GetToggleSoundOpt world with
                    | Some toggleSound -> World.playSound (entity.GetToggleSoundVolume world) toggleSound world
                    | None -> ()
                    (Resolve, world)
                else (Cascade, world)
            else (Cascade, world)
        else (Cascade, world)

    static member Properties =
        [define Entity.SliceMargin Constants.Gui.SliceMarginDefault
         define Entity.ColorDisabled Constants.Gui.ColorDisabledDefault
         define Entity.Toggled false
         define Entity.ToggledOffset v2Zero
         define Entity.Pushed false
         define Entity.PushedOffset v2Zero
         define Entity.UntoggledImage Assets.Default.ButtonUp
         define Entity.ToggledImage Assets.Default.ButtonDown
         define Entity.ToggleSoundOpt (Some Assets.Default.Sound)
         define Entity.ToggleSoundVolume Constants.Audio.SoundVolumeDefault]

    override this.Register (entity, world) =
        let world = World.sense handleMouseLeftDown Nu.Game.Handle.MouseLeftDownEvent entity (nameof ToggleButtonFacet) world
        let world = World.sense handleMouseLeftUp Nu.Game.Handle.MouseLeftUpEvent entity (nameof ToggleButtonFacet) world
        world

    override this.Update (entity, world) =
        let textOffset =
            if entity.GetPushed world then entity.GetPushedOffset world
            elif entity.GetToggled world then entity.GetToggledOffset world
            else v2Zero
        let struct (_, _, world) = entity.TrySet (nameof Entity.TextOffset) textOffset world
        world

    override this.Render (_, entity, world) =
        let mutable transform = entity.GetTransform world
        let sliceMargin = entity.GetSliceMargin world
        let spriteImage =
            if entity.GetToggled world || entity.GetPushed world
            then entity.GetToggledImage world
            else entity.GetUntoggledImage world
        let color = if transform.Enabled then Color.One else entity.GetColorDisabled world
        World.renderGuiSpriteSliced transform.Absolute transform.Perimeter sliceMargin spriteImage transform.Offset transform.Elevation transform.PerimeterCentered color world

    override this.GetAttributesInferred (entity, world) =
        match Metadata.tryGetTextureSizeF (entity.GetUntoggledImage world) with
        | Some size -> AttributesInferred.important size.V3 v3Zero
        | None -> AttributesInferred.important Constants.Engine.EntityGuiSizeDefault v3Zero

[<AutoOpen>]
module RadioButtonFacetExtensions =
    type Entity with
        member this.GetDialed world : bool = this.Get (nameof this.Dialed) world
        member this.SetDialed (value : bool) world = this.Set (nameof this.Dialed) value world
        member this.Dialed = lens (nameof this.Dialed) this this.GetDialed this.SetDialed
        member this.GetDialedOffset world : Vector2 = this.Get (nameof this.DialedOffset) world
        member this.SetDialedOffset (value : Vector2) world = this.Set (nameof this.DialedOffset) value world
        member this.DialedOffset = lens (nameof this.DialedOffset) this this.GetDialedOffset this.SetDialedOffset
        member this.GetUndialedImage world : Image AssetTag = this.Get (nameof this.UndialedImage) world
        member this.SetUndialedImage (value : Image AssetTag) world = this.Set (nameof this.UndialedImage) value world
        member this.UndialedImage = lens (nameof this.UndialedImage) this this.GetUndialedImage this.SetUndialedImage
        member this.GetDialedImage world : Image AssetTag = this.Get (nameof this.DialedImage) world
        member this.SetDialedImage (value : Image AssetTag) world = this.Set (nameof this.DialedImage) value world
        member this.DialedImage = lens (nameof this.DialedImage) this this.GetDialedImage this.SetDialedImage
        member this.GetDialSoundOpt world : Sound AssetTag option = this.Get (nameof this.DialSoundOpt) world
        member this.SetDialSoundOpt (value : Sound AssetTag option) world = this.Set (nameof this.DialSoundOpt) value world
        member this.DialSoundOpt = lens (nameof this.DialSoundOpt) this this.GetDialSoundOpt this.SetDialSoundOpt
        member this.GetDialSoundVolume world : single = this.Get (nameof this.DialSoundVolume) world
        member this.SetDialSoundVolume (value : single) world = this.Set (nameof this.DialSoundVolume) value world
        member this.DialSoundVolume = lens (nameof this.DialSoundVolume) this this.GetDialSoundVolume this.SetDialSoundVolume
        member this.DialEvent = Events.DialEvent --> this
        member this.DialedEvent = Events.DialedEvent --> this
        member this.UndialedEvent = Events.UndialedEvent --> this

/// Augments an entity with radio button behavior.
type RadioButtonFacet () =
    inherit Facet (false, false, false)

    static let handleMouseLeftDown evt world =
        let entity = evt.Subscriber : Entity
        if entity.GetVisible world then
            let mutable transform = entity.GetTransform world
            let perimeter = transform.Perimeter.Box2 // gui currently ignores rotation
            let mousePositionWorld = World.getMousePostion2dWorld transform.Absolute world
            if perimeter.Intersects mousePositionWorld then
                if transform.Enabled then
                    let world = entity.SetPushed true world
                    (Resolve, world)
                else (Resolve, world)
            else (Cascade, world)
        else (Cascade, world)

    static let handleMouseLeftUp evt world =
        let entity = evt.Subscriber : Entity
        let wasPushed = entity.GetPushed world
        let world = if wasPushed then entity.SetPushed false world else world
        let wasDialed = entity.GetDialed world
        if entity.GetVisible world then
            let mutable transform = entity.GetTransform world
            let perimeter = transform.Perimeter.Box2 // gui currently ignores rotation
            let mousePositionWorld = World.getMousePostion2dWorld transform.Absolute world
            if perimeter.Intersects mousePositionWorld then
                if transform.Enabled && wasPushed && not wasDialed then
                    let world = entity.SetDialed true world
                    let dialed = entity.GetDialed world
                    let eventAddress = if dialed then entity.DialedEvent else entity.UndialedEvent
                    let eventTrace = EventTrace.debug "RadioButtonFacet" "handleMouseLeftUp" "" EventTrace.empty
                    let world = World.publishPlus () eventAddress eventTrace entity true false world
                    let eventTrace = EventTrace.debug "RadioButtonFacet" "handleMouseLeftUp" "Dial" EventTrace.empty
                    let world = World.publishPlus dialed entity.DialEvent eventTrace entity true false world
                    match entity.GetDialSoundOpt world with
                    | Some dialSound -> World.playSound (entity.GetDialSoundVolume world) dialSound world
                    | None -> ()
                    (Resolve, world)
                else (Cascade, world)
            else (Cascade, world)
        else (Cascade, world)

    static member Properties =
        [define Entity.SliceMargin Constants.Gui.SliceMarginDefault
         define Entity.ColorDisabled Constants.Gui.ColorDisabledDefault
         define Entity.Dialed false
         define Entity.DialedOffset v2Zero
         define Entity.Pushed false
         define Entity.PushedOffset v2Zero
         define Entity.UndialedImage Assets.Default.ButtonUp
         define Entity.DialedImage Assets.Default.ButtonDown
         define Entity.DialSoundOpt (Some Assets.Default.Sound)
         define Entity.DialSoundVolume Constants.Audio.SoundVolumeDefault]

    override this.Register (entity, world) =
        let world = World.sense handleMouseLeftDown Nu.Game.Handle.MouseLeftDownEvent entity (nameof RadioButtonFacet) world
        let world = World.sense handleMouseLeftUp Nu.Game.Handle.MouseLeftUpEvent entity (nameof RadioButtonFacet) world
        world

    override this.Update (entity, world) =
        let textOffset =
            if entity.GetPushed world then entity.GetPushedOffset world
            elif entity.GetDialed world then entity.GetDialedOffset world
            else v2Zero
        let struct (_, _, world) = entity.TrySet (nameof Entity.TextOffset) textOffset world
        world

    override this.Render (_, entity, world) =
        let mutable transform = entity.GetTransform world
        let sliceMargin = entity.GetSliceMargin world
        let spriteImage =
            if entity.GetDialed world || entity.GetPushed world
            then entity.GetDialedImage world
            else entity.GetUndialedImage world
        let color = if transform.Enabled then Color.One else entity.GetColorDisabled world
        World.renderGuiSpriteSliced transform.Absolute transform.Perimeter sliceMargin spriteImage transform.Offset transform.Elevation transform.PerimeterCentered color world

    override this.GetAttributesInferred (entity, world) =
        match Metadata.tryGetTextureSizeF (entity.GetUndialedImage world) with
        | Some size -> AttributesInferred.important size.V3 v3Zero
        | None -> AttributesInferred.important Constants.Engine.EntityGuiSizeDefault v3Zero

[<AutoOpen>]
module FillBarFacetExtensions =
    type Entity with
        member this.GetFill world : single = this.Get (nameof this.Fill) world
        member this.SetFill (value : single) world = this.Set (nameof this.Fill) value world
        member this.Fill = lens (nameof this.Fill) this this.GetFill this.SetFill
        member this.GetFillInset world : single = this.Get (nameof this.FillInset) world
        member this.SetFillInset (value : single) world = this.Set (nameof this.FillInset) value world
        member this.FillInset = lens (nameof this.FillInset) this this.GetFillInset this.SetFillInset
        member this.GetFillColor world : Color = this.Get (nameof this.FillColor) world
        member this.SetFillColor (value : Color) world = this.Set (nameof this.FillColor) value world
        member this.FillColor = lens (nameof this.FillColor) this this.GetFillColor this.SetFillColor
        member this.GetFillImage world : Image AssetTag = this.Get (nameof this.FillImage) world
        member this.SetFillImage (value : Image AssetTag) world = this.Set (nameof this.FillImage) value world
        member this.FillImage = lens (nameof this.FillImage) this this.GetFillImage this.SetFillImage
        member this.GetBorderColor world : Color = this.Get (nameof this.BorderColor) world
        member this.SetBorderColor (value : Color) world = this.Set (nameof this.BorderColor) value world
        member this.BorderColor = lens (nameof this.BorderColor) this this.GetBorderColor this.SetBorderColor
        member this.GetBorderImage world : Image AssetTag = this.Get (nameof this.BorderImage) world
        member this.SetBorderImage (value : Image AssetTag) world = this.Set (nameof this.BorderImage) value world
        member this.BorderImage = lens (nameof this.BorderImage) this this.GetBorderImage this.SetBorderImage

/// Augments an entity with fill bar behavior.
type FillBarFacet () =
    inherit Facet (false, false, false)

    static member Properties =
        [define Entity.SliceMargin Constants.Gui.SliceMarginDefault
         define Entity.ColorDisabled Constants.Gui.ColorDisabledDefault
         define Entity.Fill 0.0f
         define Entity.FillInset 0.0f
         define Entity.FillColor (Color (1.0f, 0.0f, 0.0f, 1.0f))
         define Entity.FillImage Assets.Default.White
         define Entity.BorderColor (Color (1.0f, 1.0f, 1.0f, 1.0f))
         define Entity.BorderImage Assets.Default.Border]

    override this.Render (_, entity, world) =

        // border sprite
        let mutable transform = entity.GetTransform world
        let sliceMargin = entity.GetSliceMargin world
        let elevation = transform.Elevation + 0.5f
        let color = if transform.Enabled then Color.White else entity.GetColorDisabled world
        let borderImageColor = entity.GetBorderColor world * color
        let borderImage = entity.GetBorderImage world
        World.renderGuiSpriteSliced transform.Absolute transform.Perimeter sliceMargin borderImage transform.Offset elevation transform.PerimeterCentered borderImageColor world

        // fill sprite
        let fillSize = transform.Perimeter.Size
        let fillInset = fillSize.X * entity.GetFillInset world * 0.5f
        let fillWidth = (fillSize.X - fillInset * 2.0f) * (entity.GetFill world |> min 1.0f |> max 0.0f)
        let fillPosition = if transform.PerimeterCentered then transform.Perimeter.Left + v3 (fillWidth * 0.5f) 0.0f 0.0f + v3 fillInset 0.0f 0.0f else transform.Perimeter.Min + v3 fillInset fillInset 0.0f
        let fillHeight = fillSize.Y - fillInset * 2.0f
        let fillSize = v3 fillWidth fillHeight 0.0f
        let fillPerimeter = box3 (if transform.PerimeterCentered then fillPosition - fillSize * 0.5f else fillPosition) fillSize
        let fillImageColor = entity.GetFillColor world * color
        let fillImage = entity.GetFillImage world
        World.renderGuiSpriteSliced transform.Absolute fillPerimeter sliceMargin fillImage transform.Offset transform.Elevation transform.PerimeterCentered fillImageColor world

    override this.GetAttributesInferred (entity, world) =
        match Metadata.tryGetTextureSizeF (entity.GetBorderImage world) with
        | Some size -> AttributesInferred.important size.V3 v3Zero
        | None -> AttributesInferred.important Constants.Engine.EntityGuiSizeDefault v3Zero

[<AutoOpen>]
module FeelerFacetExtensions =
    type Entity with
        member this.GetTouched world : bool = this.Get (nameof this.Touched) world
        member this.SetTouched (value : bool) world = this.Set (nameof this.Touched) value world
        member this.Touched = lens (nameof this.Touched) this this.GetTouched this.SetTouched
        member this.TouchEvent = Events.TouchEvent --> this
        member this.TouchingEvent = Events.TouchingEvent --> this
        member this.UntouchEvent = Events.UntouchEvent --> this

/// Augments an entity with feeler behavior.
type FeelerFacet () =
    inherit Facet (false, false, false)

    static let handleMouseLeftDown evt world =
        let entity = evt.Subscriber : Entity
        let data = evt.Data : MouseButtonData
        if entity.GetVisible world then
            let mutable transform = entity.GetTransform world
            let perimeter = transform.Perimeter.Box2 // gui currently ignores rotation
            let mousePositionWorld = World.getMousePostion2dWorld transform.Absolute world
            if perimeter.Intersects mousePositionWorld then
                if transform.Enabled then
                    let world = entity.SetTouched true world
                    let eventTrace = EventTrace.debug "FeelerFacet" "handleMouseLeftDown" "" EventTrace.empty
                    let world = World.publishPlus data.Position entity.TouchEvent eventTrace entity true false world
                    (Resolve, world)
                else (Resolve, world)
            else (Cascade, world)
        else (Cascade, world)

    static let handleMouseLeftUp evt world =
        let entity = evt.Subscriber : Entity
        let data = evt.Data : MouseButtonData
        let wasTouched = entity.GetTouched world
        let world = entity.SetTouched false world
        if entity.GetVisible world then
            if entity.GetEnabled world && wasTouched then
                let eventTrace = EventTrace.debug "FeelerFacet" "handleMouseLeftDown" "" EventTrace.empty
                let world = World.publishPlus data.Position entity.UntouchEvent eventTrace entity true false world
                (Resolve, world)
            else (Cascade, world)
        else (Cascade, world)

    static let handleIncoming evt world =
        let entity = evt.Subscriber : Entity
        if  MouseState.isButtonDown MouseLeft &&
            entity.GetVisible world &&
            entity.GetEnabled world then
            let mousePosition = MouseState.getPosition ()
            let world = entity.SetTouched true world
            let eventTrace = EventTrace.debug "FeelerFacet" "handleIncoming" "" EventTrace.empty
            let world = World.publishPlus mousePosition entity.TouchEvent eventTrace entity true false world
            (Resolve, world)
        else (Cascade, world)

    static let handleOutgoing evt world =
        let entity = evt.Subscriber : Entity
        (Cascade, entity.SetTouched false world)

    static member Properties =
        [define Entity.Touched false]

    override this.Register (entity, world) =
        let world = World.sense handleMouseLeftDown Nu.Game.Handle.MouseLeftDownEvent entity (nameof FeelerFacet) world
        let world = World.sense handleMouseLeftUp Nu.Game.Handle.MouseLeftUpEvent entity (nameof FeelerFacet) world
        let world = World.sense handleIncoming entity.Screen.IncomingFinishEvent entity (nameof FeelerFacet) world
        let world = World.sense handleOutgoing entity.Screen.OutgoingStartEvent entity (nameof FeelerFacet) world
        world

    override this.Update (entity, world) =
        if entity.GetEnabled world then
            if entity.GetTouched world then
                let mousePosition = World.getMousePosition world
                let eventTrace = EventTrace.debug "FeelerFacet" "Update" "" EventTrace.empty
                let world = World.publishPlus mousePosition entity.TouchingEvent eventTrace entity true false world
                world
            else world
        else world

    override this.GetAttributesInferred (_, _) =
        AttributesInferred.important Constants.Engine.EntityGuiSizeDefault v3Zero

[<AutoOpen>]
module TextBoxFacetExtensions =
    type Entity with
        member this.GetTextCapacity world : int = this.Get (nameof this.TextCapacity) world
        member this.SetTextCapacity (value : int) world = this.Set (nameof this.TextCapacity) value world
        member this.TextCapacity = lens (nameof this.TextCapacity) this this.GetTextCapacity this.SetTextCapacity
        member this.GetFocused world : bool = this.Get (nameof this.Focused) world
        member this.SetFocused (value : bool) world = this.Set (nameof this.Focused) value world
        member this.Focused = lens (nameof this.Focused) this this.GetFocused this.SetFocused
        member this.GetCursor world : int = this.Get (nameof this.Cursor) world
        member this.SetCursor (value : int) world = this.Set (nameof this.Cursor) value world
        member this.Cursor = lens (nameof this.Cursor) this this.GetCursor this.SetCursor
        member this.TextEditEvent = Events.TextEditEvent --> this
        member this.FocusEvent = Events.FocusEvent --> this

/// Augments an entity with text box behavior.
type TextBoxFacet () =
    inherit Facet (false, false, false)

    static let handleMouseLeftDown evt (world : World) =
        let entity = evt.Subscriber : Entity
        if world.Advancing && entity.GetVisible world then
            let mutable transform = entity.GetTransform world
            let perimeter = transform.Perimeter.Box2 // gui currently ignores rotation
            let mousePositionWorld = World.getMousePostion2dWorld transform.Absolute world
            if perimeter.Intersects mousePositionWorld then
                if transform.Enabled && not (entity.GetFocused world) then
                    let eventTrace = EventTrace.debug "TextBoxFacet" "handleMouseLeftDown" "" EventTrace.empty
                    let world = World.publishPlus () entity.FocusEvent eventTrace entity true false world
                    (Resolve, world)
                else (Resolve, world)
            else (Cascade, world)
        else (Cascade, world)

    static let handleKeyboardKeyChange evt (world : World) =
        let entity = evt.Subscriber : Entity
        let data = evt.Data : KeyboardKeyData
        let cursor = entity.GetCursor world
        let text = entity.GetText world
        if  world.Advancing &&
            entity.GetVisible world &&
            entity.GetEnabled world &&
            entity.GetFocused world &&
            text.Length < entity.GetTextCapacity world then
            let world =
                if data.Down then
                    if data.KeyboardKey = KeyboardKey.Left then 
                        if cursor > 0 then
                            let cursor = dec cursor
                            let world = entity.SetCursor cursor world
                            let eventTrace = EventTrace.debug "TextBoxFacet" "handleKeyboardKeyChange" "" EventTrace.empty
                            World.publishPlus { Text = text; Cursor = cursor } entity.TextEditEvent eventTrace entity true false world
                        else world
                    elif data.KeyboardKey = KeyboardKey.Right then
                        if cursor < text.Length then
                            let cursor = inc cursor
                            let eventTrace = EventTrace.debug "TextBoxFacet" "handleKeyboardKeyChange" "" EventTrace.empty
                            World.publishPlus { Text = text; Cursor = cursor } entity.TextEditEvent eventTrace entity true false world
                        else world
                    elif data.KeyboardKey = KeyboardKey.Home || data.KeyboardKey = KeyboardKey.Up then
                        let cursor = 0
                        let world = entity.SetCursor cursor world
                        let eventTrace = EventTrace.debug "TextBoxFacet" "handleKeyboardKeyChange" "" EventTrace.empty
                        World.publishPlus { Text = text; Cursor = cursor } entity.TextEditEvent eventTrace entity true false world
                    elif data.KeyboardKey = KeyboardKey.End || data.KeyboardKey = KeyboardKey.Down then
                        let cursor = text.Length
                        let world = entity.SetCursor cursor world
                        let eventTrace = EventTrace.debug "TextBoxFacet" "handleKeyboardKeyChange" "" EventTrace.empty
                        World.publishPlus { Text = text; Cursor = cursor } entity.TextEditEvent eventTrace entity true false world
                    elif data.KeyboardKey = KeyboardKey.Backspace then
                        if cursor > 0 && text.Length > 0 then
                            let text = String.take (dec cursor) text + String.skip cursor text
                            let cursor = dec cursor
                            let world = entity.SetText text world
                            let world = entity.SetCursor cursor world
                            let eventTrace = EventTrace.debug "TextBoxFacet" "handleKeyboardKeyChange" "" EventTrace.empty
                            World.publishPlus { Text = text; Cursor = cursor } entity.TextEditEvent eventTrace entity true false world
                        else world
                    elif data.KeyboardKey = KeyboardKey.Delete then
                        let text = entity.GetText world
                        if cursor >= 0 && cursor < text.Length then
                            let text = String.take cursor text + String.skip (inc cursor) text
                            let world = entity.SetText text world
                            let eventTrace = EventTrace.debug "TextBoxFacet" "handleKeyboardKeyChange" "" EventTrace.empty
                            World.publishPlus { Text = text; Cursor = cursor } entity.TextEditEvent eventTrace entity true false world
                        else world
                    else world
                else world
            (Resolve, world)
        else (Cascade, world)

    static let handleTextInput evt (world : World) =
        let entity = evt.Subscriber : Entity
        let cursor = entity.GetCursor world
        let text = entity.GetText world
        if  world.Advancing &&
            entity.GetVisible world &&
            entity.GetEnabled world &&
            entity.GetFocused world &&
            text.Length < entity.GetTextCapacity world then
            let text =
                if cursor < 0 || cursor >= text.Length
                then text + string evt.Data.TextInput
                else String.take cursor text + string evt.Data.TextInput + String.skip cursor text
            let cursor = inc cursor
            let world = entity.SetText text world
            let world = if cursor >= 0 then entity.SetCursor cursor world else world
            let eventTrace = EventTrace.debug "TextBoxFacet" "handleTextInput" "" EventTrace.empty
            let world = World.publishPlus { Text = text; Cursor = cursor } entity.TextEditEvent eventTrace entity true false world
            (Resolve, world)
        else (Cascade, world)

    static member Properties =
        [define Entity.Text ""
         define Entity.Font Assets.Default.Font
         define Entity.FontSizing None
         define Entity.FontStyling Set.empty
         define Entity.TextMargin (v2 2.0f 0.0f)
         define Entity.TextColor Color.White
         define Entity.TextColorDisabled Constants.Gui.ColorDisabledDefault
         define Entity.TextOffset v2Zero
         define Entity.TextShift 0.5f
         define Entity.TextCapacity 14
         define Entity.Focused false
         nonPersistent Entity.Cursor 0]

    override this.Register (entity, world) =
        let world = World.sense handleMouseLeftDown Game.MouseLeftDownEvent entity (nameof TextBoxFacet) world
        let world = World.sense handleKeyboardKeyChange Game.KeyboardKeyChangeEvent entity (nameof TextBoxFacet) world
        let world = World.sense handleTextInput Game.TextInputEvent entity (nameof TextBoxFacet) world
        let world = entity.SetCursor (entity.GetText world).Length world
        world

    override this.Render (_, entity, world) =
        let mutable transform = entity.GetTransform world
        let absolute = transform.Absolute
        let enabled = transform.Enabled
        let perimeter = transform.Perimeter
        let offset = (entity.GetTextOffset world).V3
        let elevation = transform.Elevation
        let shift = entity.GetTextShift world
        let clipOpt = ValueSome transform.Bounds2d.Box2
        let justification = Justified (JustifyLeft, JustifyMiddle)
        let focused = entity.GetFocused world
        let cursorOpt = if enabled && focused then Some (entity.GetCursor world) else None
        let margin = (entity.GetTextMargin world).V3
        let color = if enabled then entity.GetTextColor world else entity.GetTextColorDisabled world
        let font = entity.GetFont world
        let fontSizing = entity.GetFontSizing world
        let fontStyling = entity.GetFontStyling world
        let text = entity.GetText world
        World.renderGuiText absolute perimeter offset elevation shift clipOpt justification cursorOpt margin color font fontSizing fontStyling text world

    override this.GetAttributesInferred (_, _) =
        AttributesInferred.important Constants.Engine.EntityGuiSizeDefault v3Zero

[<AutoOpen>]
module EffectFacetExtensions =
    type Entity with
        member this.GetRunMode world : RunMode = this.Get (nameof this.RunMode) world
        member this.SetRunMode (value : RunMode) world = this.Set (nameof this.RunMode) value world
        member this.RunMode = lens (nameof this.RunMode) this this.GetRunMode this.SetRunMode
        member this.GetEffectSymbolOpt world : Symbol AssetTag option = this.Get (nameof this.EffectSymbolOpt) world
        member this.SetEffectSymbolOpt (value : Symbol AssetTag option) world = this.Set (nameof this.EffectSymbolOpt) value world
        member this.EffectSymbolOpt = lens (nameof this.EffectSymbolOpt) this this.GetEffectSymbolOpt this.SetEffectSymbolOpt
        member this.GetEffectStartTimeOpt world : GameTime option = this.Get (nameof this.EffectStartTimeOpt) world
        member this.SetEffectStartTimeOpt (value : GameTime option) world = this.Set (nameof this.EffectStartTimeOpt) value world
        member this.EffectStartTimeOpt = lens (nameof this.EffectStartTimeOpt) this this.GetEffectStartTimeOpt this.SetEffectStartTimeOpt
        member this.GetEffectDefinitions world : Effects.Definitions = this.Get (nameof this.EffectDefinitions) world
        member this.SetEffectDefinitions (value : Effects.Definitions) world = this.Set (nameof this.EffectDefinitions) value world
        member this.EffectDefinitions = lens (nameof this.EffectDefinitions) this this.GetEffectDefinitions this.SetEffectDefinitions
        member this.GetEffectDescriptor world : Effects.EffectDescriptor = this.Get (nameof this.EffectDescriptor) world
        /// When RunMode is set to RunEarly, call this AFTER setting the rest of the entity's properties. This
        /// is because setting the effect descriptin in RunEarly mode will immediately run the first frame of the
        /// effect due to a semantic limitation in Nu.
        member this.SetEffectDescriptor (value : Effects.EffectDescriptor) world = this.Set (nameof this.EffectDescriptor) value world
        member this.EffectDescriptor = lens (nameof this.EffectDescriptor) this this.GetEffectDescriptor this.SetEffectDescriptor
        member this.GetEffectPerimeterCentered world : bool = this.Get (nameof this.EffectPerimeterCentered) world
        member this.SetEffectPerimeterCentered (value : bool) world = this.Set (nameof this.EffectPerimeterCentered) value world
        member this.EffectPerimeterCentered = lens (nameof this.EffectPerimeterCentered) this this.GetEffectPerimeterCentered this.SetEffectPerimeterCentered
        member this.GetEffectOffset world : Vector3 = this.Get (nameof this.EffectOffset) world
        member this.SetEffectOffset (value : Vector3) world = this.Set (nameof this.EffectOffset) value world
        member this.EffectOffset = lens (nameof this.EffectOffset) this this.GetEffectOffset this.SetEffectOffset
        member this.GetEffectShadowEnabled world : bool = this.Get (nameof this.EffectShadowEnabled) world
        member this.SetEffectShadowEnabled (value : bool) world = this.Set (nameof this.EffectShadowEnabled) value world
        member this.EffectShadowEnabled = lens (nameof this.EffectShadowEnabled) this this.GetEffectShadowEnabled this.SetEffectShadowEnabled
        member this.GetEffectShadowOffset world : single = this.Get (nameof this.EffectShadowOffset) world
        member this.SetEffectShadowOffset (value : single) world = this.Set (nameof this.EffectShadowOffset) value world
        member this.EffectShadowOffset = lens (nameof this.EffectShadowOffset) this this.GetEffectShadowOffset this.SetEffectShadowOffset
        member this.GetEffectRenderType world : RenderType = this.Get (nameof this.EffectRenderType) world
        member this.SetEffectRenderType (value : RenderType) world = this.Set (nameof this.EffectRenderType) value world
        member this.EffectRenderType = lens (nameof this.EffectRenderType) this this.GetEffectRenderType this.SetEffectRenderType
        member this.GetEffectHistoryMax world : int = this.Get (nameof this.EffectHistoryMax) world
        member this.SetEffectHistoryMax (value : int) world = this.Set (nameof this.EffectHistoryMax) value world
        member this.EffectHistoryMax = lens (nameof this.EffectHistoryMax) this this.GetEffectHistoryMax this.SetEffectHistoryMax
        member this.GetEffectHistory world : Effects.Slice Deque = this.Get (nameof this.EffectHistory) world
        member this.EffectHistory = lensReadOnly (nameof this.EffectHistory) this this.GetEffectHistory
        member this.GetEffectTagTokens world : Map<string, Effects.Slice> = this.Get (nameof this.EffectTagTokens) world
        member this.SetEffectTagTokens (value : Map<string, Effects.Slice>) world = this.Set (nameof this.EffectTagTokens) value world
        member this.EffectTagTokens = lens (nameof this.EffectTagTokens) this this.GetEffectTagTokens this.SetEffectTagTokens
        member this.GetEffectDataToken world : DataToken = this.Get (nameof this.EffectDataToken) world
        member this.SetEffectDataToken (value : DataToken) world = this.Set (nameof this.EffectDataToken) value world
        member this.EffectDataToken = lens (nameof this.EffectDataToken) this this.GetEffectDataToken this.SetEffectDataToken

/// Augments an entity with an effect.
type EffectFacet () =
    inherit Facet (false, false, false)

    static let setEffect effectSymbolOpt (entity : Entity) world =
        match effectSymbolOpt with
        | Some effectSymbol ->
            let symbolLoadMetadata = { ImplicitDelimiters = false; StripCsvHeader = false }
            match World.assetTagToValueOpt<Effects.EffectDescriptor> effectSymbol symbolLoadMetadata world with
            | Some effect -> entity.SetEffectDescriptor effect world
            | None -> world
        | None -> world

    static let run (entity : Entity) world =

        // make effect
        let effect =
            Effect.makePlus
                (match entity.GetEffectStartTimeOpt world with Some effectStartTime -> effectStartTime | None -> GameTime.zero)
                (entity.GetEffectPerimeterCentered world)
                (entity.GetEffectOffset world)
                (entity.GetTransform world)
                (entity.GetEffectShadowOffset world)
                (entity.GetEffectRenderType world)
                (entity.GetParticleSystem world)
                (entity.GetEffectHistoryMax world)
                (entity.GetEffectHistory world)
                (entity.GetEffectDefinitions world)
                (entity.GetEffectDescriptor world)

        // run effect, optionally destroying upon exhaustion
        let (liveness, effect, dataToken) = Effect.run effect world
        let world = entity.SetParticleSystem effect.ParticleSystem world
        let world = entity.SetEffectTagTokens effect.TagTokens world
        let world = entity.SetEffectDataToken dataToken world
        if liveness = Dead && entity.GetSelfDestruct world
        then World.destroyEntity entity world
        else world

    static let handleEffectDescriptorChange evt world =
        let entity = evt.Subscriber : Entity
        let world =
            if entity.GetEnabled world then
                match entity.GetRunMode world with
                | RunEarly -> run entity world
                | _ -> world
            else world
        (Cascade, world)

    static let handleEffectsChange evt world =
        let entity = evt.Subscriber : Entity
        let world = setEffect (entity.GetEffectSymbolOpt world) entity world
        (Cascade, world)

    static let handleAssetsReload evt world =
        let entity = evt.Subscriber : Entity
        let world = setEffect (entity.GetEffectSymbolOpt world) entity world
        (Cascade, world)

    static let handlePreUpdate evt world =
        let entity = evt.Subscriber : Entity
        let world =
            if entity.GetEnabled world then
                match entity.GetRunMode world with
                | RunEarly -> run entity world
                | _ -> world
            else world
        (Cascade, world)

    static let handlePostUpdate evt world =
        let entity = evt.Subscriber : Entity
        let world =
            if entity.GetEnabled world then
                match entity.GetRunMode world with
                | RunLate -> run entity world
                | _ -> world
            else world
        (Cascade, world)

    static member Properties =
        [define Entity.ParticleSystem Particles.ParticleSystem.empty
         define Entity.SelfDestruct false
         define Entity.RunMode RunLate
         define Entity.EffectSymbolOpt None
         define Entity.EffectStartTimeOpt None
         define Entity.EffectPerimeterCentered true
         define Entity.EffectDefinitions Map.empty
         define Entity.EffectDescriptor Effects.EffectDescriptor.empty
         define Entity.EffectOffset v3Zero
         define Entity.EffectShadowEnabled true
         define Entity.EffectShadowOffset Constants.Engine.ParticleShadowOffsetDefault
         define Entity.EffectRenderType (ForwardRenderType (0.0f, 0.0f))
         define Entity.EffectHistoryMax Constants.Effects.EffectHistoryMaxDefault
         variable Entity.EffectHistory (fun _ -> Deque<Effects.Slice> (inc Constants.Effects.EffectHistoryMaxDefault))
         nonPersistent Entity.EffectTagTokens Map.empty
         nonPersistent Entity.EffectDataToken DataToken.empty]

    override this.Register (entity, world) =
        let effectStartTime = Option.defaultValue world.GameTime (entity.GetEffectStartTimeOpt world)
        let world = entity.SetEffectStartTimeOpt (Some effectStartTime) world
        let world = World.sense handleEffectDescriptorChange entity.EffectDescriptor.ChangeEvent entity (nameof EffectFacet) world
        let world = World.sense handleEffectsChange entity.EffectSymbolOpt.ChangeEvent entity (nameof EffectFacet) world
        let world = World.sense handleAssetsReload Nu.Game.Handle.AssetsReloadEvent entity (nameof EffectFacet) world
        let world = World.sense handlePreUpdate entity.Group.PreUpdateEvent entity (nameof EffectFacet) world
        let world = World.sense handlePostUpdate entity.Group.PostUpdateEvent entity (nameof EffectFacet) world
        world

    override this.Render (renderPass, entity, world) =

        // ensure rendering is applicable for this pass
        let shouldRender =
            match renderPass with
            | ShadowPass (_, _, _, _) -> entity.GetEffectShadowEnabled world
            | _ -> true
        if shouldRender then

            // render effect data token
            let time = world.GameTime
            let dataToken = entity.GetEffectDataToken world
            World.renderDataToken renderPass dataToken world

            // render particles
            let presence = entity.GetPresence world
            let particleSystem = entity.GetParticleSystem world
            let descriptors = ParticleSystem.toParticlesDescriptors time particleSystem
            for descriptor in descriptors do
                match descriptor with
                | SpriteParticlesDescriptor descriptor ->
                    let message =
                        { Elevation = descriptor.Elevation
                          Horizon = descriptor.Horizon
                          AssetTag = descriptor.Image
                          RenderOperation2d = RenderSpriteParticles descriptor }
                    World.enqueueLayeredOperation2d message world
                | BillboardParticlesDescriptor descriptor ->
                    let message =
                        RenderBillboardParticles
                            { Presence = presence
                              MaterialProperties = descriptor.MaterialProperties
                              Material = descriptor.Material
                              ShadowOffset = descriptor.ShadowOffset
                              Particles = descriptor.Particles
                              RenderType = descriptor.RenderType
                              RenderPass = renderPass }
                    World.enqueueRenderMessage3d message world

    override this.RayCast (ray, entity, world) =
        let intersectionOpt = ray.Intersects (entity.GetBounds world)
        if intersectionOpt.HasValue then [|intersectionOpt.Value|]
        else [||]

[<AutoOpen>]
module RigidBodyFacetExtensions =
    type Entity with
        member this.GetBodyEnabled world : bool = this.Get (nameof this.BodyEnabled) world
        member this.SetBodyEnabled (value : bool) world = this.Set (nameof this.BodyEnabled) value world
        member this.BodyEnabled = lens (nameof this.BodyEnabled) this this.GetBodyEnabled this.SetBodyEnabled
        member this.GetBodyType world : BodyType = this.Get (nameof this.BodyType) world
        member this.SetBodyType (value : BodyType) world = this.Set (nameof this.BodyType) value world
        member this.BodyType = lens (nameof this.BodyType) this this.GetBodyType this.SetBodyType
        member this.GetSleepingAllowed world : bool = this.Get (nameof this.SleepingAllowed) world
        member this.SetSleepingAllowed (value : bool) world = this.Set (nameof this.SleepingAllowed) value world
        member this.SleepingAllowed = lens (nameof this.SleepingAllowed) this this.GetSleepingAllowed this.SetSleepingAllowed
        member this.GetFriction world : single = this.Get (nameof this.Friction) world
        member this.SetFriction (value : single) world = this.Set (nameof this.Friction) value world
        member this.Friction = lens (nameof this.Friction) this this.GetFriction this.SetFriction
        member this.GetRestitution world : single = this.Get (nameof this.Restitution) world
        member this.SetRestitution (value : single) world = this.Set (nameof this.Restitution) value world
        member this.Restitution = lens (nameof this.Restitution) this this.GetRestitution this.SetRestitution
        member this.GetLinearVelocity world : Vector3 = this.Get (nameof this.LinearVelocity) world
        member this.SetLinearVelocity (value : Vector3) world = this.Set (nameof this.LinearVelocity) value world
        member this.LinearVelocity = lens (nameof this.LinearVelocity) this this.GetLinearVelocity this.SetLinearVelocity
        member this.GetLinearDamping world : single = this.Get (nameof this.LinearDamping) world
        member this.SetLinearDamping (value : single) world = this.Set (nameof this.LinearDamping) value world
        member this.LinearDamping = lens (nameof this.LinearDamping) this this.GetLinearDamping this.SetLinearDamping
        member this.GetAngularVelocity world : Vector3 = this.Get (nameof this.AngularVelocity) world
        member this.SetAngularVelocity (value : Vector3) world = this.Set (nameof this.AngularVelocity) value world
        member this.AngularVelocity = lens (nameof this.AngularVelocity) this this.GetAngularVelocity this.SetAngularVelocity
        member this.GetAngularDamping world : single = this.Get (nameof this.AngularDamping) world
        member this.SetAngularDamping (value : single) world = this.Set (nameof this.AngularDamping) value world
        member this.AngularDamping = lens (nameof this.AngularDamping) this this.GetAngularDamping this.SetAngularDamping
        member this.GetAngularFactor world : Vector3 = this.Get (nameof this.AngularFactor) world
        member this.SetAngularFactor (value : Vector3) world = this.Set (nameof this.AngularFactor) value world
        member this.AngularFactor = lens (nameof this.AngularFactor) this this.GetAngularFactor this.SetAngularFactor
        member this.GetSubstance world : Substance = this.Get (nameof this.Substance) world
        member this.SetSubstance (value : Substance) world = this.Set (nameof this.Substance) value world
        member this.Substance = lens (nameof this.Substance) this this.GetSubstance this.SetSubstance
        member this.GetGravityOverride world : Vector3 option = this.Get (nameof this.GravityOverride) world
        member this.SetGravityOverride (value : Vector3 option) world = this.Set (nameof this.GravityOverride) value world
        member this.GravityOverride = lens (nameof this.GravityOverride) this this.GetGravityOverride this.SetGravityOverride
        member this.GetCharacterProperties world : CharacterProperties = this.Get (nameof this.CharacterProperties) world
        member this.SetCharacterProperties (value : CharacterProperties) world = this.Set (nameof this.CharacterProperties) value world
        member this.CharacterProperties = lens (nameof this.CharacterProperties) this this.GetCharacterProperties this.SetCharacterProperties
        member this.GetCollisionDetection world : CollisionDetection = this.Get (nameof this.CollisionDetection) world
        member this.SetCollisionDetection (value : CollisionDetection) world = this.Set (nameof this.CollisionDetection) value world
        member this.CollisionDetection = lens (nameof this.CollisionDetection) this this.GetCollisionDetection this.SetCollisionDetection
        member this.GetCollisionCategories world : string = this.Get (nameof this.CollisionCategories) world
        member this.SetCollisionCategories (value : string) world = this.Set (nameof this.CollisionCategories) value world
        member this.CollisionCategories = lens (nameof this.CollisionCategories) this this.GetCollisionCategories this.SetCollisionCategories
        member this.GetCollisionMask world : string = this.Get (nameof this.CollisionMask) world
        member this.SetCollisionMask (value : string) world = this.Set (nameof this.CollisionMask) value world
        member this.CollisionMask = lens (nameof this.CollisionMask) this this.GetCollisionMask this.SetCollisionMask
        member this.GetBodyShape world : BodyShape = this.Get (nameof this.BodyShape) world
        member this.SetBodyShape (value : BodyShape) world = this.Set (nameof this.BodyShape) value world
        member this.BodyShape = lens (nameof this.BodyShape) this this.GetBodyShape this.SetBodyShape
        member this.GetPhysicsMotion world : PhysicsMotion = this.Get (nameof this.PhysicsMotion) world
        member this.SetPhysicsMotion (value : PhysicsMotion) world = this.Set (nameof this.PhysicsMotion) value world
        member this.PhysicsMotion = lens (nameof this.PhysicsMotion) this this.GetPhysicsMotion this.SetPhysicsMotion
        member this.GetSensor world : bool = this.Get (nameof this.Sensor) world
        member this.SetSensor (value : bool) world = this.Set (nameof this.Sensor) value world
        member this.Sensor = lens (nameof this.Sensor) this this.GetSensor this.SetSensor
        member this.GetObservable world : bool = this.Get (nameof this.Observable) world
        member this.SetObservable (value : bool) world = this.Set (nameof this.Observable) value world
        member this.Observable = lens (nameof this.Observable) this this.GetObservable this.SetObservable
        member this.GetAwakeTimeStamp world : int64 = this.Get (nameof this.AwakeTimeStamp) world
        member this.SetAwakeTimeStamp (value : int64) world = this.Set (nameof this.AwakeTimeStamp) value world
        member this.AwakeTimeStamp = lens (nameof this.AwakeTimeStamp) this this.GetAwakeTimeStamp this.SetAwakeTimeStamp
        member this.GetAwake world : bool = this.Get (nameof this.Awake) world
        member this.Awake = lensReadOnly (nameof this.Awake) this this.GetAwake
        member this.GetBodyId world : BodyId = this.Get (nameof this.BodyId) world
        member this.BodyId = lensReadOnly (nameof this.BodyId) this this.GetBodyId
        member this.BodyPenetrationEvent = Events.BodyPenetrationEvent --> this
        member this.BodySeparationExplicitEvent = Events.BodySeparationExplicitEvent --> this
        member this.BodySeparationImplicitEvent = Events.BodySeparationImplicitEvent --> Game
        member this.BodyTransformEvent = Events.BodyTransformEvent --> this

/// Augments an entity with a physics-driven rigid body.
type RigidBodyFacet () =
    inherit Facet (true, false, false)

    static let getBodyShape (entity : Entity) world =
        let scalar = entity.GetScale world * entity.GetSize world
        let bodyShape = entity.GetBodyShape world
        if entity.GetIs2d world
        then World.localizeBodyShape scalar bodyShape
        else bodyShape

    static let propagatePhysicsCenter (entity : Entity) (_ : Event<ChangeData, Entity>) world =
        if entity.GetPhysicsMotion world <> ManualMotion then
            let bodyId = entity.GetBodyId world
            let center = if entity.GetIs2d world then entity.GetPerimeterCenter world else entity.GetPosition world
            (Cascade, World.setBodyCenter center bodyId world)
        else (Cascade, world)

    static let propagatePhysicsPosition (entity : Entity) (evt : Event<ChangeData, Entity>) world =
        if entity.GetPhysicsMotion world <> ManualMotion then
            let bodyId = entity.GetBodyId world
            let center = evt.Data.Value :?> Vector3
            (Cascade, World.setBodyCenter center bodyId world)
        else (Cascade, world)

    static let propagatePhysicsRotation (entity : Entity) (evt : Event<ChangeData, Entity>) world =
        if entity.GetPhysicsMotion world <> ManualMotion then
            let bodyId = entity.GetBodyId world
            let rotation = evt.Data.Value :?> Quaternion
            (Cascade, World.setBodyRotation rotation bodyId world)
        else (Cascade, world)

    static let propagatePhysicsLinearVelocity (entity : Entity) (evt : Event<ChangeData, Entity>) world =
        if entity.GetPhysicsMotion world <> ManualMotion then
            let bodyId = entity.GetBodyId world
            let linearVelocity = evt.Data.Value :?> Vector3
            (Cascade, World.setBodyLinearVelocity linearVelocity bodyId world)
        else (Cascade, world)

    static let propagatePhysicsAngularVelocity (entity : Entity) (evt : Event<ChangeData, Entity>) world =
        if entity.GetPhysicsMotion world <> ManualMotion then
            let bodyId = entity.GetBodyId world
            let angularVelocity = evt.Data.Value :?> Vector3
            (Cascade, World.setBodyAngularVelocity angularVelocity bodyId world)
        else (Cascade, world)

    static let propagatePhysics (entity : Entity) (_ : Event<ChangeData, Entity>) world =
        let world = entity.PropagatePhysics world
        (Cascade, world)

    static member Properties =
        [define Entity.Static true
         define Entity.BodyEnabled true
         define Entity.BodyType Static
         define Entity.SleepingAllowed true
         define Entity.Friction 0.5f
         define Entity.Restitution 0.0f
         define Entity.LinearVelocity v3Zero
         define Entity.LinearDamping 0.0f // leave this up to friction by default
         define Entity.AngularVelocity v3Zero
         define Entity.AngularDamping 0.2f
         define Entity.AngularFactor v3One
         define Entity.Substance (Mass 1.0f)
         define Entity.GravityOverride None
         define Entity.CharacterProperties CharacterProperties.defaultProperties
         define Entity.CollisionDetection Discontinuous
         define Entity.CollisionCategories "1"
         define Entity.CollisionMask Constants.Physics.CollisionWildcard
         define Entity.BodyShape (BoxShape { Size = v3One; TransformOpt = None; PropertiesOpt = None })
         define Entity.PhysicsMotion SynchronizedMotion
         define Entity.Sensor false
         define Entity.Observable false
         nonPersistent Entity.AwakeTimeStamp 0L
         computed Entity.Awake (fun (entity : Entity) world -> entity.GetAwakeTimeStamp world = world.UpdateTime) None
         computed Entity.BodyId (fun (entity : Entity) _ -> { BodySource = entity; BodyIndex = Constants.Physics.InternalIndex }) None]

    override this.Register (entity, world) =

        // OPTIMIZATION: using manual unsubscription in order to use less live objects for subscriptions.
        // OPTIMIZATION: share lambdas to reduce live object count.
        let subIds = Array.init 24 (fun _ -> Gen.id64)
        let world = World.subscribePlus subIds.[0] (propagatePhysicsCenter entity) (entity.ChangeEvent (nameof entity.Position)) entity world |> snd
        let world = World.subscribePlus subIds.[1] (propagatePhysicsRotation entity) (entity.ChangeEvent (nameof entity.Rotation)) entity world |> snd
        let world = World.subscribePlus subIds.[2] (propagatePhysicsLinearVelocity entity) (entity.ChangeEvent (nameof entity.LinearVelocity)) entity world |> snd
        let world = World.subscribePlus subIds.[3] (propagatePhysicsAngularVelocity entity) (entity.ChangeEvent (nameof entity.AngularVelocity)) entity world |> snd
        let world = World.subscribePlus subIds.[4] (propagatePhysics entity) (entity.ChangeEvent (nameof entity.Scale)) entity world |> snd
        let world = World.subscribePlus subIds.[5] (propagatePhysics entity) (entity.ChangeEvent (nameof entity.Offset)) entity world |> snd
        let world = World.subscribePlus subIds.[6] (propagatePhysics entity) (entity.ChangeEvent (nameof entity.Size)) entity world |> snd
        let world = World.subscribePlus subIds.[7] (propagatePhysics entity) (entity.ChangeEvent (nameof entity.BodyEnabled)) entity world |> snd
        let world = World.subscribePlus subIds.[8] (propagatePhysics entity) (entity.ChangeEvent (nameof entity.BodyType)) entity world |> snd
        let world = World.subscribePlus subIds.[9] (propagatePhysics entity) (entity.ChangeEvent (nameof entity.SleepingAllowed)) entity world |> snd
        let world = World.subscribePlus subIds.[10] (propagatePhysics entity) (entity.ChangeEvent (nameof entity.Friction)) entity world |> snd
        let world = World.subscribePlus subIds.[11] (propagatePhysics entity) (entity.ChangeEvent (nameof entity.Restitution)) entity world |> snd
        let world = World.subscribePlus subIds.[12] (propagatePhysics entity) (entity.ChangeEvent (nameof entity.LinearDamping)) entity world |> snd
        let world = World.subscribePlus subIds.[13] (propagatePhysics entity) (entity.ChangeEvent (nameof entity.AngularDamping)) entity world |> snd
        let world = World.subscribePlus subIds.[14] (propagatePhysics entity) (entity.ChangeEvent (nameof entity.AngularFactor)) entity world |> snd
        let world = World.subscribePlus subIds.[15] (propagatePhysics entity) (entity.ChangeEvent (nameof entity.Substance)) entity world |> snd
        let world = World.subscribePlus subIds.[16] (propagatePhysics entity) (entity.ChangeEvent (nameof entity.GravityOverride)) entity world |> snd
        let world = World.subscribePlus subIds.[17] (propagatePhysics entity) (entity.ChangeEvent (nameof entity.CharacterProperties)) entity world |> snd
        let world = World.subscribePlus subIds.[18] (propagatePhysics entity) (entity.ChangeEvent (nameof entity.CollisionDetection)) entity world |> snd
        let world = World.subscribePlus subIds.[19] (propagatePhysics entity) (entity.ChangeEvent (nameof entity.CollisionCategories)) entity world |> snd
        let world = World.subscribePlus subIds.[20] (propagatePhysics entity) (entity.ChangeEvent (nameof entity.CollisionMask)) entity world |> snd
        let world = World.subscribePlus subIds.[21] (propagatePhysics entity) (entity.ChangeEvent (nameof entity.BodyShape)) entity world |> snd
        let world = World.subscribePlus subIds.[22] (propagatePhysics entity) (entity.ChangeEvent (nameof entity.Sensor)) entity world |> snd
        let world = World.subscribePlus subIds.[23] (propagatePhysics entity) (entity.ChangeEvent (nameof entity.Observable)) entity world |> snd
        let unsubscribe = fun world ->
            Array.fold (fun world subId -> World.unsubscribe subId world) world subIds
        let callback = fun evt world ->
            if  Set.contains (nameof RigidBodyFacet) (evt.Data.Previous :?> string Set) &&
                not (Set.contains (nameof RigidBodyFacet) (evt.Data.Value :?> string Set)) then
                (Cascade, unsubscribe world)
            else (Cascade, world)
        let callback2 = fun _ world ->
            (Cascade, unsubscribe world)
        let world = World.sense callback entity.FacetNames.ChangeEvent entity (nameof RigidBodyFacet) world
        let world = World.sense callback2 entity.UnregisteringEvent entity (nameof RigidBodyFacet) world
        let world = entity.SetAwakeTimeStamp world.UpdateTime world
        world

    override this.RegisterPhysics (entity, world) =
        let mutable transform = entity.GetTransform world
        let bodyProperties =
            { Center = if entity.GetIs2d world then transform.PerimeterCenter else transform.Position
              Rotation = transform.Rotation
              Scale = transform.Scale
              BodyShape = getBodyShape entity world
              BodyType = entity.GetBodyType world
              SleepingAllowed = entity.GetSleepingAllowed world
              Enabled = entity.GetBodyEnabled world
              Friction = entity.GetFriction world
              Restitution = entity.GetRestitution world
              LinearVelocity = entity.GetLinearVelocity world
              LinearDamping = entity.GetLinearDamping world
              AngularVelocity = entity.GetAngularVelocity world
              AngularDamping = entity.GetAngularDamping world
              AngularFactor = entity.GetAngularFactor world
              Substance = entity.GetSubstance world
              GravityOverride = entity.GetGravityOverride world
              CharacterProperties = entity.GetCharacterProperties world
              CollisionDetection = entity.GetCollisionDetection world
              CollisionCategories = Physics.categorizeCollisionMask (entity.GetCollisionCategories world)
              CollisionMask = Physics.categorizeCollisionMask (entity.GetCollisionMask world)
              Sensor = entity.GetSensor world
              Observable = entity.GetObservable world
              Awake = entity.GetAwake world
              BodyIndex = (entity.GetBodyId world).BodyIndex }
        World.createBody (entity.GetIs2d world) (entity.GetBodyId world) bodyProperties world

    override this.UnregisterPhysics (entity, world) =
        World.destroyBody (entity.GetIs2d world) (entity.GetBodyId world) world

[<AutoOpen>]
module BodyJointFacetExtensions =
    type Entity with
        member this.GetBodyJoint world : BodyJoint = this.Get (nameof this.BodyJoint) world
        member this.SetBodyJoint (value : BodyJoint) world = this.Set (nameof this.BodyJoint) value world
        member this.BodyJoint = lens (nameof this.BodyJoint) this this.GetBodyJoint this.SetBodyJoint
        member this.GetBodyJointTarget world : Entity Relation = this.Get (nameof this.BodyJointTarget) world
        member this.SetBodyJointTarget (value : Entity Relation) world = this.Set (nameof this.BodyJointTarget) value world
        member this.BodyJointTarget = lens (nameof this.BodyJointTarget) this this.GetBodyJointTarget this.SetBodyJointTarget
        member this.GetBodyJointTarget2 world : Entity Relation = this.Get (nameof this.BodyJointTarget2) world
        member this.SetBodyJointTarget2 (value : Entity Relation) world = this.Set (nameof this.BodyJointTarget2) value world
        member this.BodyJointTarget2 = lens (nameof this.BodyJointTarget2) this this.GetBodyJointTarget2 this.SetBodyJointTarget2
        member this.GetBodyJointEnabled world : bool = this.Get (nameof this.BodyJointEnabled) world
        member this.SetBodyJointEnabled (value : bool) world = this.Set (nameof this.BodyJointEnabled) value world
        member this.BodyJointEnabled = lens (nameof this.BodyJointEnabled) this this.GetBodyJointEnabled this.SetBodyJointEnabled
        member this.GetBreakImpulseThreshold world : single = this.Get (nameof this.BreakImpulseThreshold) world
        member this.SetBreakImpulseThreshold (value : single) world = this.Set (nameof this.BreakImpulseThreshold) value world
        member this.BreakImpulseThreshold = lens (nameof this.BreakImpulseThreshold) this this.GetBreakImpulseThreshold this.SetBreakImpulseThreshold
        member this.GetCollideConnected world : bool = this.Get (nameof this.CollideConnected) world
        member this.SetCollideConnected (value : bool) world = this.Set (nameof this.CollideConnected) value world
        member this.CollideConnected = lens (nameof this.CollideConnected) this this.GetCollideConnected this.SetCollideConnected
        member this.GetBodyJointId world : BodyJointId = this.Get (nameof this.BodyJointId) world
        member this.BodyJointId = lensReadOnly (nameof this.BodyJointId) this this.GetBodyJointId

/// Augments an entity with a physics-driven joint.
type BodyJointFacet () =
    inherit Facet (true, false, false)

    static let tryGetBodyTargetIds (entity : Entity) world =
        match tryResolve entity (entity.GetBodyJointTarget world) with
        | Some targetEntity ->
            match tryResolve entity (entity.GetBodyJointTarget2 world) with
            | Some target2Entity ->
                let targetId = { BodySource = targetEntity; BodyIndex = Constants.Physics.InternalIndex }
                let target2Id = { BodySource = target2Entity; BodyIndex = Constants.Physics.InternalIndex }
                Some (targetId, target2Id)
            | None -> None
        | None -> None

    static member Properties =
        [define Entity.BodyJoint EmptyJoint
         define Entity.BodyJointTarget (Relation.makeParent ())
         define Entity.BodyJointTarget2 (Relation.makeParent ())
         define Entity.BodyJointEnabled true
         define Entity.BreakImpulseThreshold Constants.Physics.BreakImpulseThresholdDefault
         define Entity.CollideConnected true
         computed Entity.BodyJointId (fun (entity : Entity) _ -> { BodyJointSource = entity; BodyJointIndex = Constants.Physics.InternalIndex }) None]

    override this.Register (entity, world) =
        let world = World.sense (fun _ world -> (Cascade, entity.PropagatePhysics world)) (entity.ChangeEvent (nameof entity.BodyJoint)) entity (nameof BodyJointFacet) world
        let world = World.sense (fun _ world -> (Cascade, entity.PropagatePhysics world)) (entity.ChangeEvent (nameof entity.BodyJointTarget)) entity (nameof BodyJointFacet) world
        let world = World.sense (fun _ world -> (Cascade, entity.PropagatePhysics world)) (entity.ChangeEvent (nameof entity.BodyJointTarget2)) entity (nameof BodyJointFacet) world
        let world = World.sense (fun _ world -> (Cascade, entity.PropagatePhysics world)) (entity.ChangeEvent (nameof entity.BodyJointEnabled)) entity (nameof BodyJointFacet) world
        let world = World.sense (fun _ world -> (Cascade, entity.PropagatePhysics world)) (entity.ChangeEvent (nameof entity.BreakImpulseThreshold)) entity (nameof BodyJointFacet) world
        let world = World.sense (fun _ world -> (Cascade, entity.PropagatePhysics world)) (entity.ChangeEvent (nameof entity.CollideConnected)) entity (nameof BodyJointFacet) world
        world

    override this.RegisterPhysics (entity, world) =
        match tryGetBodyTargetIds entity world with
        | Some (targetId, target2Id) ->
            let bodyJointProperties =
                { BodyJoint = entity.GetBodyJoint world
                  BodyJointTarget = targetId
                  BodyJointTarget2 = target2Id
                  BodyJointEnabled = entity.GetBodyJointEnabled world
                  BreakImpulseThreshold = entity.GetBreakImpulseThreshold world
                  CollideConnected = entity.GetCollideConnected world
                  BodyJointIndex = (entity.GetBodyJointId world).BodyJointIndex }
            World.createBodyJoint (entity.GetIs2d world) entity bodyJointProperties world
        | None -> world

    override this.UnregisterPhysics (entity, world) =
        match tryGetBodyTargetIds entity world with
        | Some (targetId, target2Id) ->
            World.destroyBodyJoint (entity.GetIs2d world) targetId target2Id (entity.GetBodyJointId world) world
        | None -> world

    override this.GetAttributesInferred (_, _) =
        AttributesInferred.unimportant

[<AutoOpen>]
module TileMapFacetExtensions =
    type Entity with
        member this.GetTileLayerClearance world : single = this.Get (nameof this.TileLayerClearance) world
        member this.SetTileLayerClearance (value : single) world = this.Set (nameof this.TileLayerClearance) value world
        member this.TileLayerClearance = lens (nameof this.TileLayerClearance) this this.GetTileLayerClearance this.SetTileLayerClearance
        member this.GetTileSizeDivisor world : int = this.Get (nameof this.TileSizeDivisor) world
        member this.SetTileSizeDivisor (value : int) world = this.Set (nameof this.TileSizeDivisor) value world
        member this.TileSizeDivisor = lens (nameof this.TileSizeDivisor) this this.GetTileSizeDivisor this.SetTileSizeDivisor
        member this.GetTileIndexOffset world : int = this.Get (nameof this.TileIndexOffset) world
        member this.SetTileIndexOffset (value : int) world = this.Set (nameof this.TileIndexOffset) value world
        member this.TileIndexOffset = lens (nameof this.TileIndexOffset) this this.GetTileIndexOffset this.SetTileIndexOffset
        member this.GetTileIndexOffsetRange world : int * int = this.Get (nameof this.TileIndexOffsetRange) world
        member this.SetTileIndexOffsetRange (value : int * int) world = this.Set (nameof this.TileIndexOffsetRange) value world
        member this.TileIndexOffsetRange = lens (nameof this.TileIndexOffsetRange) this this.GetTileIndexOffsetRange this.SetTileIndexOffsetRange
        member this.GetTileMap world : TileMap AssetTag = this.Get (nameof this.TileMap) world
        member this.SetTileMap (value : TileMap AssetTag) world = this.Set (nameof this.TileMap) value world
        member this.TileMap = lens (nameof this.TileMap) this this.GetTileMap this.SetTileMap

/// Augments an entity with a asset-defined tile map.
type TileMapFacet () =
    inherit Facet (true, false, false)

    static member Properties =
        [define Entity.BodyEnabled true
         define Entity.Friction 0.0f
         define Entity.Restitution 0.0f
         define Entity.CollisionCategories "1"
         define Entity.CollisionMask Constants.Physics.CollisionWildcard
         define Entity.Observable false
         define Entity.PhysicsMotion SynchronizedMotion
         define Entity.Color Color.One
         define Entity.Emission Color.Zero
         define Entity.TileLayerClearance 2.0f
         define Entity.TileSizeDivisor 1
         define Entity.TileIndexOffset 0
         define Entity.TileIndexOffsetRange (0, 0)
         define Entity.TileMap Assets.Default.TileMap
         nonPersistent Entity.AwakeTimeStamp 0L
         computed Entity.Awake (fun (entity : Entity) world -> entity.GetAwakeTimeStamp world = world.UpdateTime) None
         computed Entity.BodyId (fun (entity : Entity) _ -> { BodySource = entity; BodyIndex = 0 }) None]

    override this.Register (entity, world) =
        let world = entity.AutoBounds world
        let world = World.sense (fun _ world -> (Cascade, entity.PropagatePhysics world)) (entity.ChangeEvent (nameof entity.BodyEnabled)) entity (nameof TileMapFacet) world
        let world = World.sense (fun _ world -> (Cascade, entity.PropagatePhysics world)) (entity.ChangeEvent (nameof entity.Transform)) entity (nameof TileMapFacet) world
        let world = World.sense (fun _ world -> (Cascade, entity.PropagatePhysics world)) (entity.ChangeEvent (nameof entity.Friction)) entity (nameof TileMapFacet) world
        let world = World.sense (fun _ world -> (Cascade, entity.PropagatePhysics world)) (entity.ChangeEvent (nameof entity.Restitution)) entity (nameof TileMapFacet) world
        let world = World.sense (fun _ world -> (Cascade, entity.PropagatePhysics world)) (entity.ChangeEvent (nameof entity.CollisionCategories)) entity (nameof TileMapFacet) world
        let world = World.sense (fun _ world -> (Cascade, entity.PropagatePhysics world)) (entity.ChangeEvent (nameof entity.CollisionMask)) entity (nameof TileMapFacet) world
        let world = World.sense (fun _ world -> (Cascade, entity.PropagatePhysics world)) (entity.ChangeEvent (nameof entity.Observable)) entity (nameof TileMapFacet) world
        let world = World.sense (fun _ world -> (Cascade, entity.PropagatePhysics world)) (entity.ChangeEvent (nameof entity.TileSizeDivisor)) entity (nameof TileMapFacet) world
        let world = World.sense (fun _ world -> (Cascade, entity.PropagatePhysics world)) (entity.ChangeEvent (nameof entity.TileMap)) entity (nameof TileMapFacet) world
        let world =
            World.sense (fun _ world ->
                let attributes = entity.GetAttributesInferred world
                let mutable transform = entity.GetTransform world
                transform.Size <- attributes.SizeInferred
                transform.Offset <- attributes.OffsetInferred
                let world = entity.SetTransformWithoutEvent transform world
                (Cascade, entity.PropagatePhysics world))
                (entity.ChangeEvent (nameof entity.TileMap))
                entity
                (nameof TileMapFacet)
                world
        world

    override this.RegisterPhysics (entity, world) =
        match TmxMap.tryGetTileMap (entity.GetTileMap world) with
        | Some tileMap ->
            let mutable transform = entity.GetTransform world
            let perimeterUnscaled = transform.PerimeterUnscaled // tile map currently ignores rotation and scale
            let tileMapPosition = perimeterUnscaled.Min.V2
            let tileSizeDivisor = entity.GetTileSizeDivisor world
            let tileMapDescriptor = TmxMap.getDescriptor tileMapPosition tileSizeDivisor tileMap
            let bodyProperties =
                TmxMap.getBodyProperties
                    transform.Enabled
                    (entity.GetFriction world)
                    (entity.GetRestitution world)
                    (entity.GetCollisionCategories world)
                    (entity.GetCollisionMask world)
                    (entity.GetObservable world)
                    (entity.GetBodyId world).BodyIndex
                    tileMapDescriptor
            World.createBody (entity.GetIs2d world) (entity.GetBodyId world) bodyProperties world
        | None -> world

    override this.UnregisterPhysics (entity, world) =
        World.destroyBody (entity.GetIs2d world) (entity.GetBodyId world) world

    override this.Render (_, entity, world) =
        let tileMapAsset = entity.GetTileMap world
        match TmxMap.tryGetTileMap tileMapAsset with
        | Some tileMap ->
            let mutable transform = entity.GetTransform world
            let perimeterUnscaled = transform.PerimeterUnscaled // tile map currently ignores rotation and scale
            let viewBounds = World.getViewBounds2dRelative world
            let tileMapMessages =
                TmxMap.getLayeredMessages2d
                    world.GameTime
                    transform.Absolute
                    viewBounds
                    perimeterUnscaled.Min.V2
                    transform.Elevation
                    (entity.GetColor world)
                    (entity.GetEmission world)
                    (entity.GetTileLayerClearance world)
                    (entity.GetTileSizeDivisor world)
                    (entity.GetTileIndexOffset world)
                    (entity.GetTileIndexOffsetRange world)
                    tileMapAsset.PackageName
                    tileMap
            World.enqueueLayeredOperations2d tileMapMessages world
        | None -> ()

    override this.GetAttributesInferred (entity, world) =
        match TmxMap.tryGetTileMap (entity.GetTileMap world) with
        | Some tileMap -> TmxMap.getAttributesInferred (entity.GetTileSizeDivisor world) tileMap
        | None -> AttributesInferred.important Constants.Engine.Entity2dSizeDefault v3Zero

[<AutoOpen>]
module TmxMapFacetExtensions =
    type Entity with
        member this.GetTmxMap world : TmxMap = this.Get (nameof this.TmxMap) world
        member this.SetTmxMap (value : TmxMap) world = this.Set (nameof this.TmxMap) value world
        member this.TmxMap = lens (nameof this.TmxMap) this this.GetTmxMap this.SetTmxMap

/// Augments an entity with a user-defined tile map.
type TmxMapFacet () =
    inherit Facet (true, false, false)

    static member Properties =
        [define Entity.BodyEnabled true
         define Entity.Friction 0.0f
         define Entity.Restitution 0.0f
         define Entity.CollisionCategories "1"
         define Entity.CollisionMask Constants.Physics.CollisionWildcard
         define Entity.Observable false
         define Entity.PhysicsMotion SynchronizedMotion
         define Entity.Color Color.One
         define Entity.Emission Color.Zero
         define Entity.TileLayerClearance 2.0f
         define Entity.TileSizeDivisor 1
         define Entity.TileIndexOffset 0
         define Entity.TileIndexOffsetRange (0, 0)
         nonPersistent Entity.TmxMap (TmxMap.makeDefault ())
         nonPersistent Entity.AwakeTimeStamp 0L
         computed Entity.Awake (fun (entity : Entity) world -> entity.GetAwakeTimeStamp world = world.UpdateTime) None
         computed Entity.BodyId (fun (entity : Entity) _ -> { BodySource = entity; BodyIndex = 0 }) None]

    override this.Register (entity, world) =
        let world = entity.AutoBounds world
        let world = World.sense (fun _ world -> (Cascade, entity.PropagatePhysics world)) (entity.ChangeEvent (nameof entity.BodyEnabled)) entity (nameof TmxMapFacet) world
        let world = World.sense (fun _ world -> (Cascade, entity.PropagatePhysics world)) (entity.ChangeEvent (nameof entity.Transform)) entity (nameof TmxMapFacet) world
        let world = World.sense (fun _ world -> (Cascade, entity.PropagatePhysics world)) (entity.ChangeEvent (nameof entity.Friction)) entity (nameof TmxMapFacet) world
        let world = World.sense (fun _ world -> (Cascade, entity.PropagatePhysics world)) (entity.ChangeEvent (nameof entity.Restitution)) entity (nameof TmxMapFacet) world
        let world = World.sense (fun _ world -> (Cascade, entity.PropagatePhysics world)) (entity.ChangeEvent (nameof entity.CollisionCategories)) entity (nameof TmxMapFacet) world
        let world = World.sense (fun _ world -> (Cascade, entity.PropagatePhysics world)) (entity.ChangeEvent (nameof entity.CollisionMask)) entity (nameof TmxMapFacet) world
        let world = World.sense (fun _ world -> (Cascade, entity.PropagatePhysics world)) (entity.ChangeEvent (nameof entity.Observable)) entity (nameof TmxMapFacet) world
        let world = World.sense (fun _ world -> (Cascade, entity.PropagatePhysics world)) (entity.ChangeEvent (nameof entity.TileSizeDivisor)) entity (nameof TmxMapFacet) world
        let world = World.sense (fun _ world -> (Cascade, entity.PropagatePhysics world)) (entity.ChangeEvent (nameof entity.TmxMap)) entity (nameof TmxMapFacet) world
        let world =
            World.sense (fun _ world ->
                let attributes = entity.GetAttributesInferred world
                let mutable transform = entity.GetTransform world
                transform.Size <- attributes.SizeInferred
                transform.Offset <- attributes.OffsetInferred
                let world = entity.SetTransformWithoutEvent transform world
                (Cascade, entity.PropagatePhysics world))
                (entity.ChangeEvent (nameof entity.TmxMap))
                entity
                (nameof TmxMapFacet)
                world
        world

    override this.RegisterPhysics (entity, world) =
        let mutable transform = entity.GetTransform world
        let perimeterUnscaled = transform.PerimeterUnscaled // tmx map currently ignores rotation and scale
        let tileSizeDivisor = entity.GetTileSizeDivisor world
        let tmxMap = entity.GetTmxMap world
        let tmxMapPosition = perimeterUnscaled.Min.V2
        let tmxMapDescriptor = TmxMap.getDescriptor tmxMapPosition tileSizeDivisor tmxMap
        let bodyProperties =
            TmxMap.getBodyProperties
                transform.Enabled
                (entity.GetFriction world)
                (entity.GetRestitution world)
                (entity.GetCollisionCategories world)
                (entity.GetCollisionMask world)
                (entity.GetObservable world)
                (entity.GetBodyId world).BodyIndex
                tmxMapDescriptor
        World.createBody (entity.GetIs2d world) (entity.GetBodyId world) bodyProperties world

    override this.UnregisterPhysics (entity, world) =
        World.destroyBody (entity.GetIs2d world) (entity.GetBodyId world) world

    override this.Render (_, entity, world) =
        let mutable transform = entity.GetTransform world
        let perimeterUnscaled = transform.PerimeterUnscaled // tile map currently ignores rotation and scale
        let viewBounds = World.getViewBounds2dRelative world
        let tmxMap = entity.GetTmxMap world
        let tmxPackage = if tmxMap.TmxDirectory = "" then Assets.Default.PackageName else PathF.GetFileName tmxMap.TmxDirectory // really folder name, but whatever...
        let tmxMapMessages =
            TmxMap.getLayeredMessages2d
                world.GameTime
                transform.Absolute
                viewBounds
                perimeterUnscaled.Min.V2
                transform.Elevation
                (entity.GetColor world)
                (entity.GetEmission world)
                (entity.GetTileLayerClearance world)
                (entity.GetTileSizeDivisor world)
                (entity.GetTileIndexOffset world)
                (entity.GetTileIndexOffsetRange world)
                tmxPackage
                tmxMap
        World.enqueueLayeredOperations2d tmxMapMessages world

    override this.GetAttributesInferred (entity, world) =
        let tmxMap = entity.GetTmxMap world
        TmxMap.getAttributesInferred (entity.GetTileSizeDivisor world) tmxMap

[<AutoOpen>]
module LayoutFacetExtensions =
    type Entity with
        member this.GetLayout world : Layout = this.Get (nameof this.Layout) world
        member this.SetLayout (value : Layout) world = this.Set (nameof this.Layout) value world
        member this.Layout = lens (nameof this.Layout) this this.GetLayout this.SetLayout
        member this.GetLayoutMargin world : Vector2 = this.Get (nameof this.LayoutMargin) world
        member this.SetLayoutMargin (value : Vector2) world = this.Set (nameof this.LayoutMargin) value world
        member this.LayoutMargin = lens (nameof this.LayoutMargin) this this.GetLayoutMargin this.SetLayoutMargin
        member this.GetLayoutOrder world : int = this.Get (nameof this.LayoutOrder) world
        member this.SetLayoutOrder (value : int) world = this.Set (nameof this.LayoutOrder) value world
        member this.LayoutOrder = lens (nameof this.LayoutOrder) this this.GetLayoutOrder this.SetLayoutOrder
        member this.GetDockType world : DockType = this.Get (nameof this.DockType) world
        member this.SetDockType (value : DockType) world = this.Set (nameof this.DockType) value world
        member this.DockType = lens (nameof this.DockType) this this.GetDockType this.SetDockType
        member this.GetGridPosition world : Vector2i = this.Get (nameof this.GridPosition) world
        member this.SetGridPosition (value : Vector2i) world = this.Set (nameof this.GridPosition) value world
        member this.GridPosition = lens (nameof this.GridPosition) this this.GetGridPosition this.SetGridPosition

/// Augments an entity with the capability to perform layout transformations on its children.
type LayoutFacet () =
    inherit Facet (false, false, false)

    static let rec flowRightward
        reentry leftX (margin : Vector2) wrapLimit (offsetX : single byref) (offsetY : single byref) (maximum : single byref) (child : Entity) world =
        let childPerimeter = child.GetPerimeter world // gui currently ignores rotation
        let childHalfWidth = childPerimeter.Width * 0.5f
        let childHalfHeight = childPerimeter.Height * 0.5f
        let childCenter = v2 offsetX offsetY + v2 margin.X -margin.Y + v2 childHalfWidth -childHalfHeight
        let childRightX = childCenter.X + childHalfWidth + margin.X
        offsetX <- childCenter.X + childHalfWidth
        let world =
            if childRightX > leftX + wrapLimit then
                offsetX <- leftX
                offsetY <- offsetY + -margin.Y + -maximum
                maximum <- 0.0f
                if not reentry
                then flowRightward true leftX margin wrapLimit &offsetX &offsetY &maximum child world
                else child.SetPerimeterCenterLocal childCenter.V3 world
            else child.SetPerimeterCenterLocal childCenter.V3 world
        if childPerimeter.Height > maximum then maximum <- childPerimeter.Height
        world

    static let rec flowDownward
        reentry topY (margin : Vector2) wrapLimit (offsetX : single byref) (offsetY : single byref) (maximum : single byref) (child : Entity) world =
        let childPerimeter = child.GetPerimeter world // gui currently ignores rotation
        let childHalfWidth = childPerimeter.Width * 0.5f
        let childHalfHeight = childPerimeter.Height * 0.5f
        let childCenter = v2 offsetX offsetY + v2 margin.X -margin.Y + v2 childHalfWidth -childHalfHeight
        let childBottomY = childCenter.Y + -childHalfHeight + -margin.Y
        offsetY <- childCenter.Y + -childHalfHeight
        let world =
            if childBottomY < topY + -wrapLimit then
                offsetX <- offsetX + margin.X + maximum
                offsetY <- topY
                maximum <- 0.0f
                if not reentry
                then flowDownward true topY margin wrapLimit &offsetX &offsetY &maximum child world
                else child.SetPerimeterCenterLocal childCenter.V3 world
            else child.SetPerimeterCenterLocal childCenter.V3 world
        if childPerimeter.Width > maximum then maximum <- childPerimeter.Width
        world

    static let flowLayout (perimeter : Box2) margin flowDirection flowLimit children world =
        let leftX = perimeter.Width * -0.5f
        let topY = perimeter.Height * 0.5f
        let mutable offsetX = leftX
        let mutable offsetY = topY
        let mutable maximum = 0.0f
        match flowDirection with
        | FlowRightward ->
            let wrapLimit =
                match flowLimit with
                | FlowParent -> perimeter.Width
                | FlowUnlimited -> Single.MaxValue
                | FlowTo limit -> limit
            Array.fold (fun world child ->
                flowRightward false leftX margin wrapLimit &offsetX &offsetY &maximum child world)
                world children
        | FlowDownward ->
            let wrapLimit =
                match flowLimit with
                | FlowParent -> perimeter.Height
                | FlowUnlimited -> Single.MaxValue
                | FlowTo limit -> limit
            Array.fold (fun world child ->
                flowDownward false topY margin wrapLimit &offsetX &offsetY &maximum child world)
                world children
        | FlowLeftward ->
            Log.warnOnce "FlowLeftward not yet implemented." // TODO: P1: implement.
            world
        | FlowUpward ->
            Log.warnOnce "FlowUpward not yet implemented." // TODO: P1: implement.
            world

    static let dockLayout (perimeter : Box2) margin (margins : Vector4) children world =
        let perimeterWidthHalf = perimeter.Width * 0.5f
        let perimeterHeightHalf = perimeter.Height * 0.5f
        Array.fold (fun world (child : Entity) ->
            if child.Has<LayoutFacet> world then
                match child.GetDockType world with
                | DockCenter ->
                    let size =
                        v2
                            (perimeter.Width - margins.X - margins.Z)
                            (perimeter.Height - margins.Y - margins.W) -
                        margin
                    let position =
                        v2
                            ((margins.X - margins.Z) * 0.5f)
                            ((margins.Y - margins.W) * 0.5f)
                    let world = child.SetPositionLocal position.V3 world
                    child.SetSize size.V3 world
                | DockTop ->
                    let size = v2 perimeter.Width margins.W - margin
                    let position = v2 0.0f (perimeterHeightHalf - margins.Z * 0.5f)
                    let world = child.SetPositionLocal position.V3 world
                    child.SetSize size.V3 world
                | DockRight ->
                    let size = v2 margins.Z (perimeter.Height - margins.Y - margins.W) - margin
                    let position = v2 (perimeterWidthHalf - margins.Z * 0.5f) ((margins.Y - margins.W) * 0.5f)
                    let world = child.SetPositionLocal position.V3 world
                    child.SetSize size.V3 world
                | DockBottom ->
                    let size = v2 perimeter.Width margins.Y - margin
                    let position = v2 0.0f (-perimeterHeightHalf + margins.Y * 0.5f)
                    let world = child.SetPositionLocal position.V3 world
                    child.SetSize size.V3 world
                | DockLeft ->
                    let size = v2 margins.X (perimeter.Height - margins.Y - margins.W) - margin
                    let position = v2 (-perimeterWidthHalf + margins.X * 0.5f) ((margins.Y - margins.W) * 0.5f)
                    let world = child.SetPositionLocal position.V3 world
                    child.SetSize size.V3 world
            else world)
            world children

    static let gridLayout (perimeter : Box2) margin (dims : Vector2i) flowDirectionOpt resizeChildren children world =
        let perimeterWidthHalf = perimeter.Width * 0.5f
        let perimeterHeightHalf = perimeter.Height * 0.5f
        let cellSize = v2 (perimeter.Width / single dims.X) (perimeter.Height / single dims.Y)
        let cellWidthHalf = cellSize.X * 0.5f
        let cellHeightHalf = cellSize.Y * 0.5f
        let childSize = cellSize - margin
        Array.foldi (fun n world (child : Entity) ->
            let (i, j) =
                match flowDirectionOpt with
                | Some flowDirection ->
                    match flowDirection with
                    | FlowRightward -> (n % dims.Y, n / dims.Y)
                    | FlowDownward -> (n / dims.Y, n % dims.Y)
                    | FlowLeftward -> (dec dims.Y - n % dims.Y, dec dims.Y - n / dims.Y)
                    | FlowUpward -> (dec dims.Y - n / dims.Y, dec dims.Y - n % dims.Y)
                | None ->
                    if child.Has<LayoutFacet> world then
                        let gridPosition = child.GetGridPosition world
                        (gridPosition.X, gridPosition.Y)
                    else (0, 0)
            let childPosition =
                v2
                    (-perimeterWidthHalf + single i * cellSize.X + cellWidthHalf)
                    (perimeterHeightHalf - single j * cellSize.Y - cellHeightHalf)
            let world = child.SetPositionLocal childPosition.V3 world
            if resizeChildren
            then child.SetSize childSize.V3 world
            else world)
            world children

    static let performLayout (entity : Entity) world =
        if entity.GetPerimeterCentered world then // NOTE: layouts only supported for centered entities.
            match entity.GetLayout world with
            | Manual -> world // OPTIMIZATION: early exit.
            | layout ->
                let children =
                    World.getEntityMounters entity world |>
                    Array.ofSeq |>
                    Array.map (fun child ->
                        let layoutOrder =
                            if child.Has<LayoutFacet> world
                            then child.GetLayoutOrder world
                            else 0
                        let order = child.GetOrder world
                        (layoutOrder, order, child)) |>
                    Array.sortBy ab_ |>
                    Array.map __c
                let perimeter = (entity.GetPerimeter world).Box2 // gui currently ignores rotation
                let margin = entity.GetLayoutMargin world
                let world =
                    match layout with
                    | Flow (flowDirection, flowLimit) ->
                        flowLayout perimeter margin flowDirection flowLimit children world
                    | Dock (margins, percentageBased, resizeChildren) ->
                        ignore (percentageBased, resizeChildren) // TODO: P1: implement using these values.
                        dockLayout perimeter margin margins children world
                    | Grid (dims, flowDirectionOpt, resizeChildren) ->
                        gridLayout perimeter margin dims flowDirectionOpt resizeChildren children world
                    | Manual -> world
                world
        else
            match entity.GetLayout world with
            | Manual -> world
            | _ -> Log.warnOnce "Layouts are not supported for uncentered entities."; world

    static let handleLayout evt world =
        let entity = evt.Subscriber : Entity
        (Cascade, performLayout entity world)

    static let handleMount evt world =
        let entity = evt.Subscriber : Entity
        let mounter = evt.Data.Mounter
        let (orderChangeUnsub, world) = World.sensePlus (fun _ world -> (Cascade, performLayout entity world)) (Entity.Order.ChangeEvent --> mounter) entity (nameof LayoutFacet) world
        let (layoutOrderChangeUnsub, world) = World.sensePlus (fun _ world -> (Cascade, performLayout entity world)) (Entity.LayoutOrder.ChangeEvent --> mounter) entity (nameof LayoutFacet) world
        let (dockTypeChangeUnsub, world) = World.sensePlus (fun _ world -> (Cascade, performLayout entity world)) (Entity.DockType.ChangeEvent --> mounter) entity (nameof LayoutFacet) world
        let (gridPositionChangeUnsub, world) = World.sensePlus (fun _ world -> (Cascade, performLayout entity world)) (Entity.GridPosition.ChangeEvent --> mounter) entity (nameof LayoutFacet) world
        let world =
            World.sense (fun evt world ->
                let world =
                    if evt.Data.Mounter = mounter then
                        let world = world |> orderChangeUnsub |> layoutOrderChangeUnsub |> dockTypeChangeUnsub |> gridPositionChangeUnsub
                        performLayout entity world
                    else world
                (Cascade, world))
                entity.UnmountEvent
                entity
                (nameof LayoutFacet)
                world
        let world = performLayout entity world
        (Cascade, world)

    static member Properties =
        [define Entity.Layout Manual
         define Entity.LayoutMargin v2Zero
         define Entity.LayoutOrder 0
         define Entity.DockType DockCenter
         define Entity.GridPosition v2iZero]

    override this.Register (entity, world) =
        let world = performLayout entity world
        let world = World.sense handleMount entity.MountEvent entity (nameof LayoutFacet) world
        let world = World.sense handleLayout entity.Transform.ChangeEvent entity (nameof LayoutFacet) world
        let world = World.sense handleLayout entity.Layout.ChangeEvent entity (nameof LayoutFacet) world
        let world = World.sense handleLayout entity.LayoutMargin.ChangeEvent entity (nameof LayoutFacet) world
        world

[<AutoOpen>]
module SkyBoxFacetExtensions =
    type Entity with
        member this.GetAmbientColor world : Color = this.Get (nameof this.AmbientColor) world
        member this.SetAmbientColor (value : Color) world = this.Set (nameof this.AmbientColor) value world
        member this.AmbientColor = lens (nameof this.AmbientColor) this this.GetAmbientColor this.SetAmbientColor
        member this.GetAmbientBrightness world : single = this.Get (nameof this.AmbientBrightness) world
        member this.SetAmbientBrightness (value : single) world = this.Set (nameof this.AmbientBrightness) value world
        member this.AmbientBrightness = lens (nameof this.AmbientBrightness) this this.GetAmbientBrightness this.SetAmbientBrightness
        member this.GetBrightness world : single = this.Get (nameof this.Brightness) world
        member this.SetBrightness (value : single) world = this.Set (nameof this.Brightness) value world
        member this.Brightness = lens (nameof this.Brightness) this this.GetBrightness this.SetBrightness
        member this.GetCubeMap world : CubeMap AssetTag = this.Get (nameof this.CubeMap) world
        member this.SetCubeMap (value : CubeMap AssetTag) world = this.Set (nameof this.CubeMap) value world
        member this.CubeMap = lens (nameof this.CubeMap) this this.GetCubeMap this.SetCubeMap

/// Augments an entity with sky box.
type SkyBoxFacet () =
    inherit Facet (false, false, false)

    static member Properties =
        [define Entity.Absolute true
         define Entity.Presence Omnipresent
         define Entity.Static true
         define Entity.AmbientColor Color.White
         define Entity.AmbientBrightness 0.5f
         define Entity.Color Color.White
         define Entity.Brightness 1.0f
         define Entity.CubeMap Assets.Default.SkyBoxMap]

    override this.Render (renderPass, entity, world) =
        World.enqueueRenderMessage3d
            (RenderSkyBox
                { AmbientColor = entity.GetAmbientColor world
                  AmbientBrightness = entity.GetAmbientBrightness world
                  CubeMapColor = entity.GetColor world
                  CubeMapBrightness = entity.GetBrightness world
                  CubeMap = entity.GetCubeMap world
                  RenderPass = renderPass })
            world

[<AutoOpen>]
module LightProbe3dFacetExtensions =
    type Entity with

        member this.GetProbeBounds world : Box3 = this.Get (nameof this.ProbeBounds) world
        member this.SetProbeBounds (value : Box3) world = this.Set (nameof this.ProbeBounds) value world
        member this.ProbeBounds = lens (nameof this.ProbeBounds) this this.GetProbeBounds this.SetProbeBounds
        member this.GetProbeStale world : bool = this.Get (nameof this.ProbeStale) world
        member this.SetProbeStale (value : bool) world = this.Set (nameof this.ProbeStale) value world
        member this.ProbeStale = lens (nameof this.ProbeStale) this this.GetProbeStale this.SetProbeStale

        /// Reset probe bounds around current probe position.
        member this.ResetProbeBounds world =
            let bounds =
                box3
                    (v3Dup Constants.Render.LightProbeSizeDefault * -0.5f + this.GetPosition world)
                    (v3Dup Constants.Render.LightProbeSizeDefault)
            this.SetProbeBounds bounds world

        /// Center probe position within its current bounds.
        member this.RecenterInProbeBounds world =
            let probeBounds = this.GetProbeBounds world
            if Option.isSome (this.GetMountOpt world)
            then this.SetPositionLocal probeBounds.Center world
            else this.SetPosition probeBounds.Center world

/// Augments an entity with a 3d light probe.
type LightProbe3dFacet () =
    inherit Facet (false, true, false)

    static let handleProbeStaleChange (evt : Event<ChangeData, Entity>) world =
        let world =
            if evt.Data.Value :?> bool
            then World.requestLightMapRender world
            else world
        (Cascade, world)

    static member Properties =
        [define Entity.Size (v3Dup 0.25f)
         define Entity.LightProbe true
         define Entity.Presence Omnipresent
         define Entity.Static true
         define Entity.AmbientColor Color.White
         define Entity.AmbientBrightness 0.5f
         define Entity.ProbeBounds (box3 (v3Dup Constants.Render.LightProbeSizeDefault * -0.5f) (v3Dup Constants.Render.LightProbeSizeDefault))
         nonPersistent Entity.ProbeStale false]

    override this.Register (entity, world) =
        let world = World.sense handleProbeStaleChange entity.ProbeStale.ChangeEvent entity (nameof LightProbe3dFacet) world
        entity.SetProbeStale true world

    override this.Render (renderPass, entity, world) =
        let id = entity.GetId world
        let enabled = entity.GetEnabled world
        let position = entity.GetPosition world
        let ambientColor = entity.GetAmbientColor world
        let ambientBrightness = entity.GetAmbientBrightness world
        let bounds = entity.GetProbeBounds world
        World.enqueueRenderMessage3d (RenderLightProbe3d { LightProbeId = id; Enabled = enabled; Origin = position; AmbientColor = ambientColor; AmbientBrightness = ambientBrightness; Bounds = bounds; RenderPass = renderPass }) world

    override this.RayCast (ray, entity, world) =
        let intersectionOpt = ray.Intersects (entity.GetBounds world)
        if intersectionOpt.HasValue then [|intersectionOpt.Value|]
        else [||]

    override this.GetAttributesInferred (_, _) =
        AttributesInferred.important (v3Dup 0.25f) v3Zero

    override this.Edit (op, entity, world) =
        match op with
        | AppendProperties append ->
            let world =
                if ImGui.Button "Rerender Light Map"
                then entity.SetProbeStale true world // this isn't undoable
                else world
            let world =
                if ImGui.Button "Recenter in Probe Bounds" then
                    let world = append.EditContext.Snapshot RencenterInProbeBounds world
                    let probeBounds = entity.GetProbeBounds world
                    if Option.isSome (entity.GetMountOpt world)
                    then entity.SetPositionLocal probeBounds.Center world
                    else entity.SetPosition probeBounds.Center world
                else world
            let world =
                if ImGui.Button "Reset Probe Bounds" then
                    let world = append.EditContext.Snapshot ResetProbeBounds world
                    entity.ResetProbeBounds world
                else world
            world
        | _ -> world

[<AutoOpen>]
module Light3dFacetExtensions =
    type Entity with
        member this.GetAttenuationLinear world : single = this.Get (nameof this.AttenuationLinear) world
        member this.SetAttenuationLinear (value : single) world = this.Set (nameof this.AttenuationLinear) value world
        member this.AttenuationLinear = lens (nameof this.AttenuationLinear) this this.GetAttenuationLinear this.SetAttenuationLinear
        member this.GetAttenuationQuadratic world : single = this.Get (nameof this.AttenuationQuadratic) world
        member this.SetAttenuationQuadratic (value : single) world = this.Set (nameof this.AttenuationQuadratic) value world
        member this.AttenuationQuadratic = lens (nameof this.AttenuationQuadratic) this this.GetAttenuationQuadratic this.SetAttenuationQuadratic
        member this.GetLightCutoff world : single = this.Get (nameof this.LightCutoff) world
        member this.SetLightCutoff (value : single) world = this.Set (nameof this.LightCutoff) value world
        member this.LightCutoff = lens (nameof this.LightCutoff) this this.GetLightCutoff this.SetLightCutoff
        member this.GetLightType world : LightType = this.Get (nameof this.LightType) world
        member this.SetLightType (value : LightType) world = this.Set (nameof this.LightType) value world
        member this.LightType = lens (nameof this.LightType) this this.GetLightType this.SetLightType
        member this.GetDesireShadows world : bool = this.Get (nameof this.DesireShadows) world
        member this.SetDesireShadows (value : bool) world = this.Set (nameof this.DesireShadows) value world
        member this.DesireShadows = lens (nameof this.DesireShadows) this this.GetDesireShadows this.SetDesireShadows

/// Augments an entity with a 3d light.
type Light3dFacet () =
    inherit Facet (false, false, true)

    static member Properties =
        [define Entity.Size (v3Dup 0.25f)
         define Entity.Static true
         define Entity.Light true
         define Entity.Color Color.White
         define Entity.Brightness Constants.Render.BrightnessDefault
         define Entity.AttenuationLinear Constants.Render.AttenuationLinearDefault
         define Entity.AttenuationQuadratic Constants.Render.AttenuationQuadraticDefault
         define Entity.LightCutoff Constants.Render.LightCutoffDefault
         define Entity.LightType PointLight
         define Entity.DesireShadows false]

    override this.Render (renderPass, entity, world) =
        let lightId = entity.GetId world
        let position = entity.GetPosition world
        let rotation = entity.GetRotation world
        let direction = rotation.Down
        let color = entity.GetColor world
        let brightness = entity.GetBrightness world
        let attenuationLinear = entity.GetAttenuationLinear world
        let attenuationQuadratic = entity.GetAttenuationQuadratic world
        let lightCutoff = entity.GetLightCutoff world
        let lightType = entity.GetLightType world
        let desireShadows = entity.GetDesireShadows world
        World.enqueueRenderMessage3d
            (RenderLight3d
                { LightId = lightId
                  Origin = position
                  Rotation = rotation
                  Direction = direction
                  Color = color
                  Brightness = brightness
                  AttenuationLinear = attenuationLinear
                  AttenuationQuadratic = attenuationQuadratic
                  LightCutoff = lightCutoff
                  LightType = lightType
                  DesireShadows = desireShadows
                  RenderPass = renderPass })
            world

    override this.RayCast (ray, entity, world) =
        let intersectionOpt = ray.Intersects (entity.GetBounds world)
        if intersectionOpt.HasValue then [|intersectionOpt.Value|]
        else [||]

    override this.GetAttributesInferred (_, _) =
        AttributesInferred.important (v3Dup 0.25f) v3Zero

    override this.Edit (op, entity, world) =
        match op with
        | AppendProperties _ ->
            if ImGuiNET.ImGui.Button "Normalize Attenutation" then
                let brightness = entity.GetBrightness world
                let lightCutoff = entity.GetLightCutoff world
                let world = entity.SetAttenuationLinear (1.0f / (brightness * lightCutoff)) world
                let world = entity.SetAttenuationQuadratic (1.0f / (brightness * lightCutoff * lightCutoff)) world
                world
            else world
        | _ -> world

[<AutoOpen>]
module StaticBillboardFacetExtensions =
    type Entity with
        member this.GetMaterialProperties world : MaterialProperties = this.Get (nameof this.MaterialProperties) world
        member this.SetMaterialProperties (value : MaterialProperties) world = this.Set (nameof this.MaterialProperties) value world
        member this.MaterialProperties = lens (nameof this.MaterialProperties) this this.GetMaterialProperties this.SetMaterialProperties
        member this.GetMaterial world : Material = this.Get (nameof this.Material) world
        member this.SetMaterial (value : Material) world = this.Set (nameof this.Material) value world
        member this.Material = lens (nameof this.Material) this this.GetMaterial this.SetMaterial
        member this.GetRenderStyle world : RenderStyle = this.Get (nameof this.RenderStyle) world
        member this.SetRenderStyle (value : RenderStyle) world = this.Set (nameof this.RenderStyle) value world
        member this.RenderStyle = lens (nameof this.RenderStyle) this this.GetRenderStyle this.SetRenderStyle
        member this.GetShadowEnabled world : bool = this.Get (nameof this.ShadowEnabled) world
        member this.SetShadowEnabled (value : bool) world = this.Set (nameof this.ShadowEnabled) value world
        member this.ShadowEnabled = lens (nameof this.ShadowEnabled) this this.GetShadowEnabled this.SetShadowEnabled
        member this.GetShadowOffset world : single = this.Get (nameof this.ShadowOffset) world
        member this.SetShadowOffset (value : single) world = this.Set (nameof this.ShadowOffset) value world
        member this.ShadowOffset = lens (nameof this.ShadowOffset) this this.GetShadowOffset this.SetShadowOffset

/// Augments an entity with a static billboard.
type StaticBillboardFacet () =
    inherit Facet (false, false, false)

    static member Properties =
        [define Entity.InsetOpt None
         define Entity.MaterialProperties MaterialProperties.defaultProperties
         define Entity.Material Material.defaultMaterial
         define Entity.RenderStyle Deferred
         define Entity.ShadowEnabled true
         define Entity.ShadowOffset Constants.Engine.BillboardShadowOffsetDefault]

    override this.Render (renderPass, entity, world) =
        let mutable transform = entity.GetTransform world
        let affineMatrix = transform.AffineMatrix
        let presence = transform.Presence
        let insetOpt = entity.GetInsetOpt world
        let properties = entity.GetMaterialProperties world
        let material = entity.GetMaterial world
        let shadowOffset = entity.GetShadowOffset world
        let renderType =
            match entity.GetRenderStyle world with
            | Deferred -> DeferredRenderType
            | Forward (subsort, sort) -> ForwardRenderType (subsort, sort)
        World.enqueueRenderMessage3d
            (RenderBillboard
                { Presence = presence; ModelMatrix = affineMatrix; InsetOpt = insetOpt
                  MaterialProperties = properties; Material = material; ShadowOffset = shadowOffset; RenderType = renderType; RenderPass = renderPass })
            world

    override this.RayCast (ray, entity, world) =
        // TODO: P1: intersect against oriented quad rather than bounds.
        let bounds = entity.GetBounds world
        let intersectionOpt = ray.Intersects bounds
        if intersectionOpt.HasValue then [|intersectionOpt.Value|]
        else [||]

[<AutoOpen>]
module BasicStaticBillboardEmitterFacetExtensions =
    type Entity with
        member this.GetEmitterMaterialProperties world : MaterialProperties = this.Get (nameof this.EmitterMaterialProperties) world
        member this.SetEmitterMaterialProperties (value : MaterialProperties) world = this.Set (nameof this.EmitterMaterialProperties) value world
        member this.EmitterMaterialProperties = lens (nameof this.EmitterMaterialProperties) this this.GetEmitterMaterialProperties this.SetEmitterMaterialProperties
        member this.GetEmitterMaterial world : Material = this.Get (nameof this.EmitterMaterial) world
        member this.SetEmitterMaterial (value : Material) world = this.Set (nameof this.EmitterMaterial) value world
        member this.EmitterMaterial = lens (nameof this.EmitterMaterial) this this.GetEmitterMaterial this.SetEmitterMaterial
        member this.GetEmitterShadowEnabled world : bool = this.Get (nameof this.EmitterShadowEnabled) world
        member this.SetEmitterShadowEnabled (value : bool) world = this.Set (nameof this.EmitterShadowEnabled) value world
        member this.EmitterShadowEnabled = lens (nameof this.EmitterShadowEnabled) this this.GetEmitterShadowEnabled this.SetEmitterShadowEnabled
        member this.GetEmitterShadowOffset world : single = this.Get (nameof this.EmitterShadowOffset) world
        member this.SetEmitterShadowOffset (value : single) world = this.Set (nameof this.EmitterShadowOffset) value world
        member this.EmitterShadowOffset = lens (nameof this.EmitterShadowOffset) this this.GetEmitterShadowOffset this.SetEmitterShadowOffset
        member this.GetEmitterRenderStyle world : RenderStyle = this.Get (nameof this.EmitterRenderStyle) world
        member this.SetEmitterRenderStyle (value : RenderStyle) world = this.Set (nameof this.EmitterRenderStyle) value world
        member this.EmitterRenderStyle = lens (nameof this.EmitterRenderStyle) this this.GetEmitterRenderStyle this.SetEmitterRenderStyle

/// Augments an entity with basic static billboard emitter.
type BasicStaticBillboardEmitterFacet () =
    inherit Facet (false, false, false)

    static let tryMakeEmitter (entity : Entity) (world : World) =
        World.tryMakeEmitter
            world.GameTime
            (entity.GetEmitterLifeTimeOpt world)
            (entity.GetParticleLifeTimeMaxOpt world)
            (entity.GetParticleRate world)
            (entity.GetParticleMax world)
            (entity.GetEmitterStyle world)
            world |>
        Option.map cast<Particles.BasicStaticBillboardEmitter>

    static let makeEmitter entity world =
        match tryMakeEmitter entity world with
        | Some emitter ->
            let mutable transform = entity.GetTransform world
            let renderType = match entity.GetEmitterRenderStyle world with Deferred -> DeferredRenderType | Forward (subsort, sort) -> ForwardRenderType (subsort, sort)
            { emitter with
                Body =
                    { Position = transform.Position
                      Scale = transform.Scale
                      Angles = transform.Angles
                      LinearVelocity = v3Zero
                      AngularVelocity = v3Zero
                      Restitution = Constants.Particles.RestitutionDefault }
                Absolute = transform.Absolute
                Material = entity.GetEmitterMaterial world
                ParticleSeed = entity.GetBasicParticleSeed world
                Constraint = entity.GetEmitterConstraint world
                RenderType = renderType }
        | None ->
            Particles.BasicStaticBillboardEmitter.makeEmpty
                world.GameTime
                (entity.GetEmitterLifeTimeOpt world)
                (entity.GetParticleLifeTimeMaxOpt world)
                (entity.GetParticleRate world)
                (entity.GetParticleMax world)

    static let mapParticleSystem mapper (entity : Entity) world =
        let particleSystem = entity.GetParticleSystem world
        let particleSystem = mapper particleSystem
        let world = entity.SetParticleSystem particleSystem world
        world

    static let mapEmitter mapper (entity : Entity) world =
        mapParticleSystem (fun particleSystem ->
            match Map.tryFind typeof<Particles.BasicStaticBillboardEmitter>.Name particleSystem.Emitters with
            | Some (:? Particles.BasicStaticBillboardEmitter as emitter) ->
                let emitter = mapper emitter
                { particleSystem with Emitters = Map.add typeof<Particles.BasicStaticBillboardEmitter>.Name (emitter :> Particles.Emitter) particleSystem.Emitters }
            | _ -> particleSystem)
            entity world

    static let rec processOutput output entity world =
        match output with
        | Particles.OutputEmitter (name, emitter) -> mapParticleSystem (fun ps -> { ps with Emitters = Map.add name emitter ps.Emitters }) entity world
        | Particles.Outputs outputs -> SArray.fold (fun world output -> processOutput output entity world) world outputs

    static let handleEmitterMaterialPropertiesChange evt world =
        let emitterMaterialProperties = evt.Data.Value :?> MaterialProperties
        let world = mapEmitter (fun emitter -> if emitter.MaterialProperties <> emitterMaterialProperties then { emitter with MaterialProperties = emitterMaterialProperties } else emitter) evt.Subscriber world
        (Cascade, world)

    static let handleEmitterMaterialChange evt world =
        let emitterMaterial = evt.Data.Value :?> Material
        let world = mapEmitter (fun emitter -> if emitter.Material <> emitterMaterial then { emitter with Material = emitterMaterial } else emitter) evt.Subscriber world
        (Cascade, world)

    static let handleEmitterShadowOffsetChange evt world =
        let emitterShadowOffset = evt.Data.Value :?> single
        let world = mapEmitter (fun emitter -> if emitter.ShadowOffset <> emitterShadowOffset then { emitter with ShadowOffset = emitterShadowOffset } else emitter) evt.Subscriber world
        (Cascade, world)

    static let handleEmitterRenderStyleChange evt world =
        let emitterRenderStyle = evt.Data.Value :?> RenderStyle
        let emitterRenderType = match emitterRenderStyle with Deferred -> DeferredRenderType | Forward (subsort, sort) -> ForwardRenderType (subsort, sort)
        let world = mapEmitter (fun emitter -> if emitter.RenderType <> emitterRenderType then { emitter with RenderType = emitterRenderType } else emitter) evt.Subscriber world
        (Cascade, world)

    static let handleEmitterLifeTimeOptChange evt world =
        let emitterLifeTimeOpt = evt.Data.Value :?> GameTime
        let world = mapEmitter (fun emitter -> if emitter.Life.LifeTimeOpt <> emitterLifeTimeOpt then { emitter with Life = { emitter.Life with LifeTimeOpt = emitterLifeTimeOpt }} else emitter) evt.Subscriber world
        (Cascade, world)

    static let handleParticleLifeTimeMaxOptChange evt world =
        let particleLifeTimeMaxOpt = evt.Data.Value :?> GameTime
        let world = mapEmitter (fun emitter -> if emitter.ParticleLifeTimeMaxOpt <> particleLifeTimeMaxOpt then { emitter with ParticleLifeTimeMaxOpt = particleLifeTimeMaxOpt } else emitter) evt.Subscriber world
        (Cascade, world)

    static let handleParticleRateChange evt world =
        let particleRate = evt.Data.Value :?> single
        let world = mapEmitter (fun emitter -> if emitter.ParticleRate <> particleRate then { emitter with ParticleRate = particleRate } else emitter) evt.Subscriber world
        (Cascade, world)

    static let handleParticleMaxChange evt world =
        let particleMax = evt.Data.Value :?> int
        let world = mapEmitter (fun emitter -> if emitter.ParticleRing.Length <> particleMax then Particles.BasicStaticBillboardEmitter.resize particleMax emitter else emitter) evt.Subscriber world
        (Cascade, world)

    static let handleBasicParticleSeedChange evt world =
        let particleSeed = evt.Data.Value :?> Particles.BasicParticle
        let world = mapEmitter (fun emitter -> if emitter.ParticleSeed <> particleSeed then { emitter with ParticleSeed = particleSeed } else emitter) evt.Subscriber world
        (Cascade, world)

    static let handleEmitterConstraintChange evt world =
        let emitterConstraint = evt.Data.Value :?> Particles.Constraint
        let world = mapEmitter (fun emitter -> if emitter.Constraint <> emitterConstraint then { emitter with Constraint = emitterConstraint } else emitter) evt.Subscriber world
        (Cascade, world)

    static let handleEmitterStyleChange evt world =
        let entity = evt.Subscriber : Entity
        let emitter = makeEmitter entity world
        let world = mapEmitter (constant emitter) entity world
        (Cascade, world)

    static let handlePositionChange evt world =
        let entity = evt.Subscriber : Entity
        let particleSystem = entity.GetParticleSystem world
        let particleSystem =
            match Map.tryFind typeof<Particles.BasicStaticBillboardEmitter>.Name particleSystem.Emitters with
            | Some (:? Particles.BasicStaticBillboardEmitter as emitter) ->
                let position = entity.GetPosition world
                let emitter =
                    if v3Neq emitter.Body.Position position
                    then { emitter with Body = { emitter.Body with Position = position }}
                    else emitter
                { particleSystem with Emitters = Map.add typeof<Particles.BasicStaticBillboardEmitter>.Name (emitter :> Particles.Emitter) particleSystem.Emitters }
            | _ -> particleSystem
        let world = entity.SetParticleSystem particleSystem world
        (Cascade, world)

    static let handleRotationChange evt world =
        let entity = evt.Subscriber : Entity
        let particleSystem = entity.GetParticleSystem world
        let particleSystem =
            match Map.tryFind typeof<Particles.BasicStaticBillboardEmitter>.Name particleSystem.Emitters with
            | Some (:? Particles.BasicStaticBillboardEmitter as emitter) ->
                let angles = entity.GetAngles world
                let emitter =
                    if v3Neq emitter.Body.Angles angles
                    then { emitter with Body = { emitter.Body with Angles = angles }}
                    else emitter
                { particleSystem with Emitters = Map.add typeof<Particles.BasicStaticBillboardEmitter>.Name (emitter :> Particles.Emitter) particleSystem.Emitters }
            | _ -> particleSystem
        let world = entity.SetParticleSystem particleSystem world
        (Cascade, world)

    static member Properties =
        [define Entity.SelfDestruct false
         define Entity.EmitterMaterialProperties MaterialProperties.defaultProperties
         define Entity.EmitterMaterial Material.defaultMaterial
         define Entity.EmitterLifeTimeOpt GameTime.zero
         define Entity.ParticleLifeTimeMaxOpt (GameTime.ofSeconds 1.0f)
         define Entity.ParticleRate (match Constants.GameTime.DesiredFrameRate with StaticFrameRate _ -> 1.0f | DynamicFrameRate _ -> 60.0f)
         define Entity.ParticleMax 60
         define Entity.BasicParticleSeed { Life = Particles.Life.make GameTime.zero (GameTime.ofSeconds 1.0f); Body = Particles.Body.defaultBody; Size = v3Dup 0.25f; Offset = v3Zero; Inset = box2Zero; Color = Color.One; Emission = Color.Zero; Flip = FlipNone }
         define Entity.EmitterConstraint Particles.Constraint.empty
         define Entity.EmitterStyle "BasicStaticBillboardEmitter"
         define Entity.EmitterRenderStyle Deferred
         define Entity.EmitterShadowEnabled true
         define Entity.EmitterShadowOffset Constants.Engine.ParticleShadowOffsetDefault
         nonPersistent Entity.ParticleSystem Particles.ParticleSystem.empty]

    override this.Register (entity, world) =
        let emitter = makeEmitter entity world
        let particleSystem = entity.GetParticleSystem world
        let particleSystem = { particleSystem with Emitters = Map.add typeof<Particles.BasicStaticBillboardEmitter>.Name (emitter :> Particles.Emitter) particleSystem.Emitters }
        let world = entity.SetParticleSystem particleSystem world
        let world = World.sense handlePositionChange entity.Position.ChangeEvent entity (nameof BasicStaticBillboardEmitterFacet) world
        let world = World.sense handleRotationChange entity.Rotation.ChangeEvent entity (nameof BasicStaticBillboardEmitterFacet) world
        let world = World.sense handleEmitterMaterialPropertiesChange entity.EmitterMaterialProperties.ChangeEvent entity (nameof BasicStaticBillboardEmitterFacet) world
        let world = World.sense handleEmitterMaterialChange entity.EmitterMaterial.ChangeEvent entity (nameof BasicStaticBillboardEmitterFacet) world
        let world = World.sense handleEmitterShadowOffsetChange entity.EmitterShadowOffset.ChangeEvent entity (nameof BasicStaticBillboardEmitterFacet) world
        let world = World.sense handleEmitterRenderStyleChange entity.EmitterRenderStyle.ChangeEvent entity (nameof BasicStaticBillboardEmitterFacet) world
        let world = World.sense handleEmitterLifeTimeOptChange entity.EmitterLifeTimeOpt.ChangeEvent entity (nameof BasicStaticBillboardEmitterFacet) world
        let world = World.sense handleParticleLifeTimeMaxOptChange entity.ParticleLifeTimeMaxOpt.ChangeEvent entity (nameof BasicStaticBillboardEmitterFacet) world
        let world = World.sense handleParticleRateChange entity.ParticleRate.ChangeEvent entity (nameof BasicStaticBillboardEmitterFacet) world
        let world = World.sense handleParticleMaxChange entity.ParticleMax.ChangeEvent entity (nameof BasicStaticBillboardEmitterFacet) world
        let world = World.sense handleBasicParticleSeedChange entity.BasicParticleSeed.ChangeEvent entity (nameof BasicStaticBillboardEmitterFacet) world
        let world = World.sense handleEmitterConstraintChange entity.EmitterConstraint.ChangeEvent entity (nameof BasicStaticBillboardEmitterFacet) world
        let world = World.sense handleEmitterStyleChange entity.EmitterStyle.ChangeEvent entity (nameof BasicStaticBillboardEmitterFacet) world
        world

    override this.Unregister (entity, world) =
        let particleSystem = entity.GetParticleSystem world
        let particleSystem = { particleSystem with Emitters = Map.remove typeof<Particles.BasicStaticBillboardEmitter>.Name particleSystem.Emitters }
        entity.SetParticleSystem particleSystem world

    override this.Update (entity, world) =
        if entity.GetEnabled world then
            let delta = world.GameDelta
            let time = world.GameTime
            let particleSystem = entity.GetParticleSystem world
            let (particleSystem, output) = Particles.ParticleSystem.run delta time particleSystem
            let world = entity.SetParticleSystem particleSystem world
            processOutput output entity world
        else world

    override this.Render (renderPass, entity, world) =
        let shouldRender =
            match renderPass with
            | ShadowPass (_, _, _, _) -> entity.GetEmitterShadowEnabled world 
            | _ -> true
        if shouldRender then
            let time = world.GameTime
            let presence = entity.GetPresence world
            let particleSystem = entity.GetParticleSystem world
            let particlesMessages =
                particleSystem |>
                Particles.ParticleSystem.toParticlesDescriptors time |>
                List.map (fun descriptor ->
                    match descriptor with
                    | Particles.BillboardParticlesDescriptor descriptor ->
                        let emitterProperties = entity.GetEmitterMaterialProperties world
                        let properties =
                            { AlbedoOpt = match emitterProperties.AlbedoOpt with Some albedo -> Some albedo | None -> descriptor.MaterialProperties.AlbedoOpt
                              RoughnessOpt = match emitterProperties.RoughnessOpt with Some roughness -> Some roughness | None -> descriptor.MaterialProperties.RoughnessOpt
                              MetallicOpt = match emitterProperties.MetallicOpt with Some metallic -> Some metallic | None -> descriptor.MaterialProperties.MetallicOpt
                              AmbientOcclusionOpt = match emitterProperties.AmbientOcclusionOpt with Some ambientOcclusion -> Some ambientOcclusion | None -> descriptor.MaterialProperties.AmbientOcclusionOpt
                              EmissionOpt = match emitterProperties.EmissionOpt with Some emission -> Some emission | None -> descriptor.MaterialProperties.EmissionOpt
                              HeightOpt = match emitterProperties.HeightOpt with Some height -> Some height | None -> descriptor.MaterialProperties.HeightOpt
                              IgnoreLightMapsOpt = match emitterProperties.IgnoreLightMapsOpt with Some ignoreLightMaps -> Some ignoreLightMaps | None -> descriptor.MaterialProperties.IgnoreLightMapsOpt
                              OpaqueDistanceOpt = None }
                        let emitterMaterial = entity.GetEmitterMaterial world
                        let material =
                            { AlbedoImageOpt = match emitterMaterial.AlbedoImageOpt with Some albedoImage -> Some albedoImage | None -> descriptor.Material.AlbedoImageOpt
                              RoughnessImageOpt = match emitterMaterial.RoughnessImageOpt with Some roughnessImage -> Some roughnessImage | None -> descriptor.Material.RoughnessImageOpt
                              MetallicImageOpt = match emitterMaterial.MetallicImageOpt with Some metallicImage -> Some metallicImage | None -> descriptor.Material.MetallicImageOpt
                              AmbientOcclusionImageOpt = match emitterMaterial.AmbientOcclusionImageOpt with Some ambientOcclusionImage -> Some ambientOcclusionImage | None -> descriptor.Material.AmbientOcclusionImageOpt
                              EmissionImageOpt = match emitterMaterial.EmissionImageOpt with Some emissionImage -> Some emissionImage | None -> descriptor.Material.EmissionImageOpt
                              NormalImageOpt = match emitterMaterial.NormalImageOpt with Some normalImage -> Some normalImage | None -> descriptor.Material.NormalImageOpt
                              HeightImageOpt = match emitterMaterial.HeightImageOpt with Some heightImage -> Some heightImage | None -> descriptor.Material.HeightImageOpt
                              TwoSidedOpt = match emitterMaterial.TwoSidedOpt with Some twoSided -> Some twoSided | None -> descriptor.Material.TwoSidedOpt }
                        Some
                            (RenderBillboardParticles
                                { Presence = presence
                                  MaterialProperties = properties
                                  Material = material
                                  ShadowOffset = descriptor.ShadowOffset
                                  Particles = descriptor.Particles
                                  RenderType = descriptor.RenderType
                                  RenderPass = renderPass })
                    | _ -> None) |>
                List.definitize
            World.enqueueRenderMessages3d particlesMessages world

    override this.RayCast (ray, entity, world) =
        let intersectionOpt = ray.Intersects (entity.GetBounds world)
        if intersectionOpt.HasValue then [|intersectionOpt.Value|]
        else [||]

[<AutoOpen>]
module StaticModelFacetExtensions =
    type Entity with
        member this.GetStaticModel world : StaticModel AssetTag = this.Get (nameof this.StaticModel) world
        member this.SetStaticModel (value : StaticModel AssetTag) world = this.Set (nameof this.StaticModel) value world
        member this.StaticModel = lens (nameof this.StaticModel) this this.GetStaticModel this.SetStaticModel

/// Augments an entity with a static model.
type StaticModelFacet () =
    inherit Facet (false, false, false)

    static member Properties =
        [define Entity.InsetOpt None
         define Entity.MaterialProperties MaterialProperties.empty
         define Entity.RenderStyle Deferred
         define Entity.StaticModel Assets.Default.StaticModel]

    override this.Render (renderPass, entity, world) =
        let mutable transform = entity.GetTransform world
        let affineMatrix = transform.AffineMatrix
        let presence = transform.Presence
        let insetOpt = ValueOption.ofOption (entity.GetInsetOpt world)
        let properties = entity.GetMaterialProperties world
        let staticModel = entity.GetStaticModel world
        let renderType =
            match entity.GetRenderStyle world with
            | Deferred -> DeferredRenderType
            | Forward (subsort, sort) -> ForwardRenderType (subsort, sort)
        World.renderStaticModelFast (&affineMatrix, presence, insetOpt, &properties, staticModel, renderType, renderPass, world)

    override this.GetAttributesInferred (entity, world) =
        let staticModel = entity.GetStaticModel world
        match Metadata.tryGetStaticModelMetadata staticModel with
        | Some staticModelMetadata ->
            let bounds = staticModelMetadata.Bounds
            AttributesInferred.important bounds.Size bounds.Center
        | None -> base.GetAttributesInferred (entity, world)

    override this.RayCast (ray, entity, world) =
        let affineMatrix = entity.GetAffineMatrix world
        let inverseMatrix = Matrix4x4.Invert affineMatrix |> snd
        let rayEntity = ray.Transform inverseMatrix
        match Metadata.tryGetStaticModelMetadata (entity.GetStaticModel world) with
        | Some staticModelMetadata ->
            let intersectionses =
                Array.map (fun (surface : OpenGL.PhysicallyBased.PhysicallyBasedSurface) ->
                    let geometry = surface.PhysicallyBasedGeometry
                    let (_, inverse) = Matrix4x4.Invert surface.SurfaceMatrix
                    let raySurface = rayEntity.Transform inverse
                    let boundsIntersectionOpt = raySurface.Intersects geometry.Bounds
                    if boundsIntersectionOpt.HasValue then
                        raySurface.Intersects (geometry.Indices, geometry.Vertices) |>
                        Seq.map snd' |>
                        Seq.map (fun intersectionEntity -> rayEntity.Origin + rayEntity.Direction * intersectionEntity) |>
                        Seq.map (fun pointEntity -> pointEntity.Transform affineMatrix) |>
                        Seq.map (fun point -> (point - ray.Origin).Magnitude) |>
                        Seq.toArray
                    else [||])
                    staticModelMetadata.Surfaces
            Array.concat intersectionses
        | None -> [||]

[<AutoOpen>]
module StaticModelSurfaceFacetExtensions =
    type Entity with
        member this.GetSurfaceIndex world : int = this.Get (nameof this.SurfaceIndex) world
        member this.SetSurfaceIndex (value : int) world = this.Set (nameof this.SurfaceIndex) value world
        member this.SurfaceIndex = lens (nameof this.SurfaceIndex) this this.GetSurfaceIndex this.SetSurfaceIndex

/// Augments an entity with an indexed static model surface.
type StaticModelSurfaceFacet () =
    inherit Facet (false, false, false)

    static member Properties =
        [define Entity.InsetOpt None
         define Entity.MaterialProperties MaterialProperties.defaultProperties
         define Entity.Material Material.empty
         define Entity.RenderStyle Deferred
         define Entity.StaticModel Assets.Default.StaticModel
         define Entity.SurfaceIndex 0]

    override this.Render (renderPass, entity, world) =
        let mutable transform = entity.GetTransform world
        let affineMatrix = transform.AffineMatrix
        let presence = transform.Presence
        let insetOpt = Option.toValueOption (entity.GetInsetOpt world)
        let properties = entity.GetMaterialProperties world
        let material = entity.GetMaterial world
        let staticModel = entity.GetStaticModel world
        let surfaceIndex = entity.GetSurfaceIndex world
        let renderType =
            match entity.GetRenderStyle world with
            | Deferred -> DeferredRenderType
            | Forward (subsort, sort) -> ForwardRenderType (subsort, sort)
        World.renderStaticModelSurfaceFast (&affineMatrix, presence, insetOpt, &properties, &material, staticModel, surfaceIndex, renderType, renderPass, world)

    override this.GetAttributesInferred (entity, world) =
        match Metadata.tryGetStaticModelMetadata (entity.GetStaticModel world) with
        | Some staticModelMetadata ->
            let surfaceIndex = entity.GetSurfaceIndex world
            if surfaceIndex > -1 && surfaceIndex < staticModelMetadata.Surfaces.Length then
                let bounds = staticModelMetadata.Surfaces.[surfaceIndex].SurfaceBounds
                AttributesInferred.important bounds.Size bounds.Center
            else base.GetAttributesInferred (entity, world)
        | None -> base.GetAttributesInferred (entity, world)

    override this.RayCast (ray, entity, world) =
        let rayEntity = ray.Transform (Matrix4x4.Invert (entity.GetAffineMatrix world) |> snd)
        match Metadata.tryGetStaticModelMetadata (entity.GetStaticModel world) with
        | Some staticModelMetadata ->
            let surfaceIndex = entity.GetSurfaceIndex world
            if surfaceIndex < staticModelMetadata.Surfaces.Length then
                let surface = staticModelMetadata.Surfaces.[surfaceIndex]
                let geometry = surface.PhysicallyBasedGeometry
                let boundsIntersectionOpt = rayEntity.Intersects geometry.Bounds
                if boundsIntersectionOpt.HasValue then
                    let intersections = rayEntity.Intersects (geometry.Indices, geometry.Vertices)
                    intersections |> Seq.map snd' |> Seq.toArray
                else [||]
            else [||]
        | None -> [||]

[<AutoOpen>]
module AnimatedModelFacetExtensions =
    type Entity with

        member this.GetAnimations world : Animation array = this.Get (nameof this.Animations) world
        member this.SetAnimations (value : Animation array) world = this.Set (nameof this.Animations) value world
        member this.Animations = lens (nameof this.Animations) this this.GetAnimations this.SetAnimations
        member this.GetAnimatedModel world : AnimatedModel AssetTag = this.Get (nameof this.AnimatedModel) world
        member this.SetAnimatedModel (value : AnimatedModel AssetTag) world = this.Set (nameof this.AnimatedModel) value world
        member this.AnimatedModel = lens (nameof this.AnimatedModel) this this.GetAnimatedModel this.SetAnimatedModel
        member this.GetBoneIdsOpt world : Dictionary<string, int> option = this.Get (nameof this.BoneIdsOpt) world
        member this.SetBoneIdsOpt (value : Dictionary<string, int> option) world = this.Set (nameof this.BoneIdsOpt) value world
        member this.BoneIdsOpt = lens (nameof this.BoneIdsOpt) this this.GetBoneIdsOpt this.SetBoneIdsOpt
        member this.GetBoneOffsetsOpt world : Matrix4x4 array option = this.Get (nameof this.BoneOffsetsOpt) world
        member this.SetBoneOffsetsOpt (value : Matrix4x4 array option) world = this.Set (nameof this.BoneOffsetsOpt) value world
        member this.BoneOffsetsOpt = lens (nameof this.BoneOffsetsOpt) this this.GetBoneOffsetsOpt this.SetBoneOffsetsOpt
        member this.GetBoneTransformsOpt world : Matrix4x4 array option = this.Get (nameof this.BoneTransformsOpt) world
        member this.SetBoneTransformsOpt (value : Matrix4x4 array option) world = this.Set (nameof this.BoneTransformsOpt) value world
        member this.BoneTransformsOpt = lens (nameof this.BoneTransformsOpt) this this.GetBoneTransformsOpt this.SetBoneTransformsOpt

        /// Attempt to get the bone ids, offsets, and transforms from an entity that supports boned models.
        member this.TryGetBoneTransformByName boneName world =
            match this.GetBoneIdsOpt world with
            | Some ids ->
                match ids.TryGetValue boneName with
                | (true, boneIndex) -> this.TryGetBoneTransformByIndex boneIndex world
                | (false, _) -> None
            | None -> None

        /// Attempt to get the bone ids, offsets, and transforms from an entity that supports boned models.
        member this.TryGetBoneTransformByIndex boneIndex world =
            match (this.GetBoneOffsetsOpt world, this.GetBoneTransformsOpt world) with
            | (Some offsets, Some transforms) ->
                let transform =
                    offsets.[boneIndex].Inverted *
                    transforms.[boneIndex] *
                    this.GetAffineMatrix world
                Some transform
            | (_, _) -> None

        member this.TryComputeBoneTransforms time animations (sceneOpt : Assimp.Scene option) =
            match sceneOpt with
            | Some scene when scene.Meshes.Count > 0 ->
                let (boneIds, boneOffsets, boneTransforms) = scene.ComputeBoneTransforms (time, animations, scene.Meshes.[0])
                Some (boneIds, boneOffsets, boneTransforms)
            | Some _ | None -> None

        member this.AnimateBones (world : World) =
            let time = world.GameTime
            let animations = this.GetAnimations world
            let animatedModel = this.GetAnimatedModel world
            let sceneOpt = match Metadata.tryGetAnimatedModelMetadata animatedModel with Some model -> model.SceneOpt | None -> None
            match this.TryComputeBoneTransforms time animations sceneOpt with
            | Some (boneIds, boneOffsets, boneTransforms) ->
                let world = this.SetBoneIdsOpt (Some boneIds) world
                let world = this.SetBoneOffsetsOpt (Some boneOffsets) world
                let world = this.SetBoneTransformsOpt (Some boneTransforms) world
                world
            | None -> world

/// Augments an entity with an animated model.
type AnimatedModelFacet () =
    inherit Facet (false, false, false)

    static member Properties =
        [define Entity.StartTime GameTime.zero
         define Entity.InsetOpt None
         define Entity.MaterialProperties MaterialProperties.empty
         define Entity.Animations [|{ StartTime = GameTime.zero; LifeTimeOpt = None; Name = ""; Playback = Loop; Rate = 1.0f; Weight = 1.0f; BoneFilterOpt = None }|]
         define Entity.AnimatedModel Assets.Default.AnimatedModel
         nonPersistent Entity.BoneIdsOpt None
         nonPersistent Entity.BoneOffsetsOpt None
         nonPersistent Entity.BoneTransformsOpt None]

    override this.Register (entity, world) =
        let world = entity.AnimateBones world
        let world =
            World.sense
                (fun evt world ->
                    let playBox = fst' (World.getPlayBounds3d world)
                    let notUpdating =
                        world.Halted ||
                        entity.GetPresence world <> Omnipresent &&
                        not (entity.GetAlwaysUpdate world) &&
                        not (playBox.Intersects (evt.Subscriber.GetBounds world))
                    let world = if notUpdating then evt.Subscriber.AnimateBones world else world
                    (Cascade, world))
                (entity.ChangeEvent (nameof entity.Animations)) entity (nameof AnimatedModelFacet) world
        let world =
            World.sense
                (fun evt world -> (Cascade, evt.Subscriber.AnimateBones world))
                (entity.ChangeEvent (nameof entity.AnimatedModel)) entity (nameof AnimatedModelFacet) world
        world

    override this.Update (entity, world) =
        let time = world.GameTime
        let animations = entity.GetAnimations world
        let animatedModel = entity.GetAnimatedModel world
        let sceneOpt = match Metadata.tryGetAnimatedModelMetadata animatedModel with Some model -> model.SceneOpt | None -> None
        let resultOpt =
            match World.tryAwaitJob (world.DateTime + TimeSpan.FromSeconds 0.001) (entity, nameof AnimatedModelFacet) world with
            | Some (JobCompletion (_, _, (:? ((Dictionary<string, int> * Matrix4x4 array * Matrix4x4 array) option) as boneOffsetsAndTransformsOpt))) -> boneOffsetsAndTransformsOpt
            | _ -> None
        let world =
            match resultOpt with
            | Some (boneIds, boneOffsets, boneTransforms) ->
                let world = entity.SetBoneIdsOpt (Some boneIds) world
                let world = entity.SetBoneOffsetsOpt (Some boneOffsets) world
                let world = entity.SetBoneTransformsOpt (Some boneTransforms) world
                world
            | None -> world
        let job = Job.make (entity, nameof AnimatedModelFacet) (fun () -> entity.TryComputeBoneTransforms time animations sceneOpt)
        World.enqueueJob 1.0f job world
        world

    override this.Render (renderPass, entity, world) =
        let mutable transform = entity.GetTransform world
        let affineMatrix = transform.AffineMatrix
        let presence = transform.Presence
        let insetOpt = Option.toValueOption (entity.GetInsetOpt world)
        let properties = entity.GetMaterialProperties world
        let animatedModel = entity.GetAnimatedModel world
        match entity.GetBoneTransformsOpt world with
        | Some boneTransforms -> World.renderAnimatedModelFast (&affineMatrix, presence, insetOpt, &properties, boneTransforms, animatedModel, renderPass, world)
        | None -> ()

    override this.GetAttributesInferred (entity, world) =
        let animatedModel = entity.GetAnimatedModel world
        match Metadata.tryGetAnimatedModelMetadata animatedModel with
        | Some animatedModelMetadata ->
            let bounds = animatedModelMetadata.Bounds
            AttributesInferred.important bounds.Size bounds.Center
        | None -> base.GetAttributesInferred (entity, world)

    override this.RayCast (ray, entity, world) =
        let affineMatrix = entity.GetAffineMatrix world
        let inverseMatrix = Matrix4x4.Invert affineMatrix |> snd
        let rayEntity = ray.Transform inverseMatrix
        match Metadata.tryGetAnimatedModelMetadata (entity.GetAnimatedModel world) with
        | Some animatedModelMetadata ->
            let intersectionses =
                Array.map (fun (surface : OpenGL.PhysicallyBased.PhysicallyBasedSurface) ->
                    let geometry = surface.PhysicallyBasedGeometry
                    let (_, inverse) = Matrix4x4.Invert surface.SurfaceMatrix
                    let raySurface = rayEntity.Transform inverse
                    let boundsIntersectionOpt = raySurface.Intersects geometry.Bounds
                    if boundsIntersectionOpt.HasValue then
                        raySurface.Intersects (geometry.Indices, geometry.Vertices) |>
                        Seq.map snd' |>
                        Seq.map (fun intersectionEntity -> rayEntity.Origin + rayEntity.Direction * intersectionEntity) |>
                        Seq.map (fun pointEntity -> pointEntity.Transform affineMatrix) |>
                        Seq.map (fun point -> (point - ray.Origin).Magnitude) |>
                        Seq.toArray
                    else [||])
                    animatedModelMetadata.Surfaces
            Array.concat intersectionses
        | None -> [||]

    override this.Edit (op, entity, world) =
        match op with
        | ViewportOverlay _ ->
            match (entity.GetBoneOffsetsOpt world, entity.GetBoneTransformsOpt world) with
            | (Some offsets, Some transforms) ->
                let affineMatrix = entity.GetAffineMatrix world
                for i in 0 .. dec offsets.Length do
                    let offset = offsets.[i]
                    let transform = transforms.[i]
                    World.imGuiCircle3d (offset.Inverted * transform * affineMatrix).Translation 2.0f false Color.Yellow world
                world
            | (_, _) -> world
        | _ -> world

[<AutoOpen>]
module TerrainFacetExtensions =
    type Entity with

        member this.GetTerrainMaterialProperties world : TerrainMaterialProperties = this.Get (nameof this.TerrainMaterialProperties) world
        member this.SetTerrainMaterialProperties (value : TerrainMaterialProperties) world = this.Set (nameof this.TerrainMaterialProperties) value world
        member this.TerrainMaterialProperties = lens (nameof this.TerrainMaterialProperties) this this.GetTerrainMaterialProperties this.SetTerrainMaterialProperties
        member this.GetTerrainMaterial world : TerrainMaterial = this.Get (nameof this.TerrainMaterial) world
        member this.SetTerrainMaterial (value : TerrainMaterial) world = this.Set (nameof this.TerrainMaterial) value world
        member this.TerrainMaterial = lens (nameof this.TerrainMaterial) this this.GetTerrainMaterial this.SetTerrainMaterial
        member this.GetTintImageOpt world : Image AssetTag option = this.Get (nameof this.TintImageOpt) world
        member this.SetTintImageOpt (value : Image AssetTag option) world = this.Set (nameof this.TintImageOpt) value world
        member this.TintImageOpt = lens (nameof this.TintImageOpt) this this.GetTintImageOpt this.SetTintImageOpt
        member this.GetNormalImageOpt world : Image AssetTag option = this.Get (nameof this.NormalImageOpt) world
        member this.SetNormalImageOpt (value : Image AssetTag option) world = this.Set (nameof this.NormalImageOpt) value world
        member this.NormalImageOpt = lens (nameof this.NormalImageOpt) this this.GetNormalImageOpt this.SetNormalImageOpt
        member this.GetTiles world : Vector2 = this.Get (nameof this.Tiles) world
        member this.SetTiles (value : Vector2) world = this.Set (nameof this.Tiles) value world
        member this.Tiles = lens (nameof this.Tiles) this this.GetTiles this.SetTiles
        member this.GetHeightMap world : HeightMap = this.Get (nameof this.HeightMap) world
        member this.SetHeightMap (value : HeightMap) world = this.Set (nameof this.HeightMap) value world
        member this.HeightMap = lens (nameof this.HeightMap) this this.GetHeightMap this.SetHeightMap
        member this.GetSegments world : Vector2i = this.Get (nameof this.Segments) world
        member this.SetSegments (value : Vector2i) world = this.Set (nameof this.Segments) value world
        member this.Segments = lens (nameof this.Segments) this this.GetSegments this.SetSegments

        /// Attempt to get the resolution of the terrain.
        member this.TryGetTerrainResolution world =
            match this.GetHeightMap world with
            | ImageHeightMap map ->
                match Metadata.tryGetTextureSize map with
                | Some textureSize -> Some textureSize
                | None -> None
            | RawHeightMap map -> Some map.Resolution

        /// Attempt to get the size of each terrain quad.
        member this.TryGetTerrainQuadSize world =
            let bounds = this.GetBounds world
            match this.TryGetTerrainResolution world with
            | Some resolution -> Some (v2 (bounds.Size.X / single (dec resolution.X)) (bounds.Size.Z / single (dec resolution.Y)))
            | None -> None

/// Augments an entity with a rigid 3d terrain.
type TerrainFacet () =
    inherit Facet (true, false, false)

    static member Properties =
        [define Entity.Size (v3 512.0f 128.0f 512.0f)
         define Entity.Presence Omnipresent
         define Entity.Static true
         define Entity.AlwaysRender true
         define Entity.BodyEnabled true
         define Entity.Friction 0.5f
         define Entity.Restitution 0.0f
         define Entity.CollisionCategories "1"
         define Entity.CollisionMask Constants.Physics.CollisionWildcard
         define Entity.InsetOpt None
         define Entity.TerrainMaterialProperties TerrainMaterialProperties.defaultProperties
         define Entity.TerrainMaterial
            (BlendMaterial
                { TerrainLayers =
                    [|{ AlbedoImage = Assets.Default.TerrainLayer0Albedo
                        RoughnessImage = Assets.Default.TerrainLayer0Roughness
                        AmbientOcclusionImage = Assets.Default.TerrainLayer0AmbientOcclusion
                        NormalImage = Assets.Default.TerrainLayer0Normal
                        HeightImage = Assets.Default.TerrainLayer0Height }
                      { AlbedoImage = Assets.Default.TerrainLayer1Albedo
                        RoughnessImage = Assets.Default.TerrainLayer1Roughness
                        AmbientOcclusionImage = Assets.Default.TerrainLayer1AmbientOcclusion
                        NormalImage = Assets.Default.TerrainLayer1Normal
                        HeightImage = Assets.Default.TerrainLayer1Height }|]
                  BlendMap =
                      RedsMap
                        [|Assets.Default.TerrainLayer0Blend
                          Assets.Default.TerrainLayer1Blend|]})
         define Entity.TintImageOpt None
         define Entity.NormalImageOpt None
         define Entity.Tiles (v2 256.0f 256.0f)
         define Entity.HeightMap (RawHeightMap { Resolution = v2i 513 513; RawFormat = RawUInt16 LittleEndian; RawAsset = Assets.Default.HeightMap })
         define Entity.Segments v2iOne
         define Entity.Observable false
         nonPersistent Entity.AwakeTimeStamp 0L
         computed Entity.Awake (fun (entity : Entity) world -> entity.GetAwakeTimeStamp world = world.UpdateTime) None
         computed Entity.BodyId (fun (entity : Entity) _ -> { BodySource = entity; BodyIndex = 0 }) None]

    override this.Register (entity, world) =
        let world = World.sense (fun _ world -> (Cascade, entity.PropagatePhysics world)) (entity.ChangeEvent (nameof entity.BodyEnabled)) entity (nameof TerrainFacet) world
        let world = World.sense (fun _ world -> (Cascade, entity.PropagatePhysics world)) (entity.ChangeEvent (nameof entity.Transform)) entity (nameof TerrainFacet) world
        let world = World.sense (fun _ world -> (Cascade, entity.PropagatePhysics world)) (entity.ChangeEvent (nameof entity.Friction)) entity (nameof TerrainFacet) world
        let world = World.sense (fun _ world -> (Cascade, entity.PropagatePhysics world)) (entity.ChangeEvent (nameof entity.Restitution)) entity (nameof TerrainFacet) world
        let world = World.sense (fun _ world -> (Cascade, entity.PropagatePhysics world)) (entity.ChangeEvent (nameof entity.CollisionCategories)) entity (nameof TerrainFacet) world
        let world = World.sense (fun _ world -> (Cascade, entity.PropagatePhysics world)) (entity.ChangeEvent (nameof entity.CollisionMask)) entity (nameof TerrainFacet) world
        let world = World.sense (fun _ world -> (Cascade, entity.PropagatePhysics world)) (entity.ChangeEvent (nameof entity.HeightMap)) entity (nameof TerrainFacet) world
        let world = entity.SetAwakeTimeStamp world.UpdateTime world
        world

    override this.RegisterPhysics (entity, world) =
        match entity.TryGetTerrainResolution world with
        | Some resolution ->
            let mutable transform = entity.GetTransform world
            let terrainShape =
                { Resolution = resolution
                  Bounds = transform.Bounds3d
                  HeightMap = entity.GetHeightMap world
                  TransformOpt = None
                  PropertiesOpt = None }
            let bodyProperties =
                { Center = if entity.GetIs2d world then transform.PerimeterCenter else transform.Position
                  Rotation = transform.Rotation
                  Scale = transform.Scale
                  BodyShape = TerrainShape terrainShape
                  BodyType = Static
                  SleepingAllowed = true
                  Enabled = entity.GetBodyEnabled world
                  Friction = entity.GetFriction world
                  Restitution = entity.GetRestitution world
                  LinearVelocity = v3Zero
                  LinearDamping = 0.0f
                  AngularVelocity = v3Zero
                  AngularDamping = 0.0f
                  AngularFactor = v3Zero
                  Substance = Mass 0.0f
                  GravityOverride = None
                  CharacterProperties = CharacterProperties.defaultProperties
                  CollisionDetection = Discontinuous
                  CollisionCategories = Physics.categorizeCollisionMask (entity.GetCollisionCategories world)
                  CollisionMask = Physics.categorizeCollisionMask (entity.GetCollisionMask world)
                  Sensor = false
                  Observable = entity.GetObservable world
                  Awake = entity.GetAwake world
                  BodyIndex = (entity.GetBodyId world).BodyIndex }
            World.createBody false (entity.GetBodyId world) bodyProperties world
        | None -> world

    override this.UnregisterPhysics (entity, world) =
        World.destroyBody false (entity.GetBodyId world) world

    override this.Render (renderPass, entity, world) =
        let mutable transform = entity.GetTransform world
        let terrainDescriptor =
            { Bounds = transform.Bounds3d
              InsetOpt = entity.GetInsetOpt world
              MaterialProperties = entity.GetTerrainMaterialProperties world
              Material = entity.GetTerrainMaterial world
              TintImageOpt = entity.GetTintImageOpt world
              NormalImageOpt = entity.GetNormalImageOpt world
              Tiles = entity.GetTiles world
              HeightMap = entity.GetHeightMap world
              Segments = entity.GetSegments world }
        World.enqueueRenderMessage3d
            (RenderTerrain
                { Visible = transform.Visible
                  TerrainDescriptor = terrainDescriptor
                  RenderPass = renderPass })
            world

    override this.GetAttributesInferred (entity, world) =
        match entity.TryGetTerrainResolution world with
        | Some resolution -> AttributesInferred.important (v3 (single (dec resolution.X)) 128.0f (single (dec resolution.Y))) v3Zero
        | None -> AttributesInferred.important (v3 512.0f 128.0f 512.0f) v3Zero

[<AutoOpen>]
module NavBodyFacetExtensions =
    type Entity with
        member this.GetNavShape world : NavShape = this.Get (nameof this.NavShape) world
        member this.SetNavShape (value : NavShape) world = this.Set (nameof this.NavShape) value world
        member this.NavShape = lens (nameof this.NavShape) this this.GetNavShape this.SetNavShape

/// Augments an entity with a 3d navigation body.
type NavBodyFacet () =
    inherit Facet (false, false, false)

    static let propagateNavBody (entity : Entity) world =
        match entity.GetNavShape world with
        | NavShape.EmptyNavShape ->
            if entity.GetIs2d world
            then world // TODO: implement for 2d navigation when it's available.
            else World.setNav3dBodyOpt None entity world
        | shape ->
            if entity.GetIs2d world
            then world // TODO: implement for 2d navigation when it's available.
            else
                let bounds = entity.GetBounds world
                let affineMatrix = entity.GetAffineMatrix world
                let staticModel = entity.GetStaticModel world
                let surfaceIndex = entity.GetSurfaceIndex world
                World.setNav3dBodyOpt (Some (bounds, affineMatrix, staticModel, surfaceIndex, shape)) entity world

    static member Properties =
        [define Entity.StaticModel Assets.Default.StaticModel
         define Entity.SurfaceIndex 0
         define Entity.NavShape BoundsNavShape]

    override this.Register (entity, world) =

        // OPTIMIZATION: conditionally subscribe to transform change event.
        let subId = Gen.id64
        let subscribe world =
            World.subscribePlus subId (fun _ world -> (Cascade, propagateNavBody entity world)) (entity.ChangeEvent (nameof entity.Bounds)) entity world |> snd
        let unsubscribe world =
            World.unsubscribe subId world
        let callback evt world =
            let entity = evt.Subscriber : Entity
            let previous = evt.Data.Previous :?> NavShape
            let shape = evt.Data.Value :?> NavShape
            let world = match previous with NavShape.EmptyNavShape -> world | _ -> unsubscribe world
            let world = match shape with NavShape.EmptyNavShape -> world | _ -> subscribe world
            let world = propagateNavBody entity world
            (Cascade, world)
        let callback2 evt world =
            if  Set.contains (nameof NavBodyFacet) (evt.Data.Previous :?> string Set) &&
                not (Set.contains (nameof NavBodyFacet) (evt.Data.Value :?> string Set)) then
                (Cascade, unsubscribe world)
            else (Cascade, world)
        let callback3 _ world = (Cascade, unsubscribe world)
        let world = match entity.GetNavShape world with NavShape.EmptyNavShape -> world | _ -> subscribe world
        let world = World.sense callback (entity.ChangeEvent (nameof entity.NavShape)) entity (nameof NavBodyFacet) world
        let world = World.sense callback2 entity.FacetNames.ChangeEvent entity (nameof NavBodyFacet) world
        let world = World.sense callback3 entity.UnregisteringEvent entity (nameof NavBodyFacet) world

        // unconditional registration behavior
        let world = World.sense (fun _ world -> (Cascade, propagateNavBody entity world)) (entity.ChangeEvent (nameof entity.StaticModel)) entity (nameof NavBodyFacet) world
        let world = World.sense (fun _ world -> (Cascade, propagateNavBody entity world)) (entity.ChangeEvent (nameof entity.SurfaceIndex)) entity (nameof NavBodyFacet) world
        propagateNavBody entity world

    override this.Unregister (entity, world) =
        if entity.GetIs2d world
        then world // TODO: implement for 2d navigation when it's available.
        else World.setNav3dBodyOpt None entity world

    override this.GetAttributesInferred (_, _) =
        AttributesInferred.unimportant

[<AutoOpen>]
module FollowerFacetExtensions =
    type Entity with
        member this.GetFollowing world : bool = this.Get (nameof this.Following) world
        member this.SetFollowing (value : bool) world = this.Set (nameof this.Following) value world
        member this.Following = lens (nameof this.Following) this this.GetFollowing this.SetFollowing
        member this.GetFollowMoveSpeed world : single = this.Get (nameof this.FollowMoveSpeed) world
        member this.SetFollowMoveSpeed (value : single) world = this.Set (nameof this.FollowMoveSpeed) value world
        member this.FollowMoveSpeed = lens (nameof this.FollowMoveSpeed) this this.GetFollowMoveSpeed this.SetFollowMoveSpeed
        member this.GetFollowTurnSpeed world : single = this.Get (nameof this.FollowTurnSpeed) world
        member this.SetFollowTurnSpeed (value : single) world = this.Set (nameof this.FollowTurnSpeed) value world
        member this.FollowTurnSpeed = lens (nameof this.FollowTurnSpeed) this this.GetFollowTurnSpeed this.SetFollowTurnSpeed
        member this.GetFollowDistanceMinOpt world : single option = this.Get (nameof this.FollowDistanceMinOpt) world
        member this.SetFollowDistanceMinOpt (value : single option) world = this.Set (nameof this.FollowDistanceMinOpt) value world
        member this.FollowDistanceMinOpt = lens (nameof this.FollowDistanceMinOpt) this this.GetFollowDistanceMinOpt this.SetFollowDistanceMinOpt
        member this.GetFollowDistanceMaxOpt world : single option = this.Get (nameof this.FollowDistanceMaxOpt) world
        member this.SetFollowDistanceMaxOpt (value : single option) world = this.Set (nameof this.FollowDistanceMaxOpt) value world
        member this.FollowDistanceMaxOpt = lens (nameof this.FollowDistanceMaxOpt) this this.GetFollowDistanceMaxOpt this.SetFollowDistanceMaxOpt
        member this.GetFollowTargetOpt world : Entity option = this.Get (nameof this.FollowTargetOpt) world
        member this.SetFollowTargetOpt (value : Entity option) world = this.Set (nameof this.FollowTargetOpt) value world
        member this.FollowTargetOpt = lens (nameof this.FollowTargetOpt) this this.GetFollowTargetOpt this.SetFollowTargetOpt

type FollowerFacet () =
    inherit Facet (false, false, false)

    static member Properties =
        [define Entity.Following true
         define Entity.FollowMoveSpeed 2.0f
         define Entity.FollowTurnSpeed 3.0f
         define Entity.FollowDistanceMinOpt None
         define Entity.FollowDistanceMaxOpt None
         define Entity.FollowTargetOpt None]

    override this.Update (entity, world) =
        let following = entity.GetFollowing world
        if following then
            let targetOpt = entity.GetFollowTargetOpt world
            match targetOpt with
            | Some target when target.GetExists world ->
                let moveSpeed = entity.GetFollowMoveSpeed world * (let gd = world.GameDelta in gd.Seconds)
                let turnSpeed = entity.GetFollowTurnSpeed world * (let gd = world.GameDelta in gd.Seconds)
                let distanceMinOpt = entity.GetFollowDistanceMinOpt world
                let distanceMaxOpt = entity.GetFollowDistanceMaxOpt world
                let position = entity.GetPosition world
                let destination = target.GetPosition world
                let distance = (destination - position).Magnitude
                let rotation = entity.GetRotation world
                if  (distanceMinOpt.IsNone || distance > distanceMinOpt.Value) &&
                    (distanceMaxOpt.IsNone || distance <= distanceMaxOpt.Value) then
                    if entity.GetIs2d world
                    then world // TODO: implement for 2d navigation when it's available.
                    else
                        // TODO: consider doing an offset physics ray cast to align nav position with near
                        // ground. Additionally, consider removing the CellHeight offset in the above query so
                        // that we don't need to do an offset here at all.
                        let followOutput = World.nav3dFollow distanceMinOpt distanceMaxOpt moveSpeed turnSpeed position rotation destination entity.Screen world
                        let world = entity.SetPosition followOutput.NavPosition world
                        let world = entity.SetRotation followOutput.NavRotation world
                        let world = entity.SetLinearVelocity followOutput.NavLinearVelocity world
                        let world = entity.SetAngularVelocity followOutput.NavAngularVelocity world
                        world
                else world
            | _ -> world
        else world<|MERGE_RESOLUTION|>--- conflicted
+++ resolved
@@ -443,7 +443,6 @@
          define Entity.TextShift 0.5f]
 
     override this.Render (_, entity, world) =
-<<<<<<< HEAD
         let text = entity.GetText world
         if not (String.IsNullOrWhiteSpace text) then
             let mutable transform = entity.GetTransform world
@@ -473,25 +472,9 @@
                           FontSizing = fontSizing
                           FontStyling = fontStyling
                           Color = if transform.Enabled then entity.GetTextColor world else entity.GetTextColorDisabled world
-                          Justification = entity.GetJustification world }}
+                          Justification = entity.GetJustification world
+                          CursorOpt = None }}
                 world
-=======
-        let mutable transform = entity.GetTransform world
-        let absolute = transform.Absolute
-        let perimeter = transform.Perimeter
-        let offset = (entity.GetTextOffset world).V3
-        let elevation = transform.Elevation
-        let shift = entity.GetTextShift world
-        let clipOpt = ValueSome transform.Bounds2d.Box2
-        let justification = entity.GetJustification world
-        let margin = (entity.GetTextMargin world).V3
-        let color = if transform.Enabled then entity.GetTextColor world else entity.GetTextColorDisabled world
-        let font = entity.GetFont world
-        let fontSizing = entity.GetFontSizing world
-        let fontStyling = entity.GetFontStyling world
-        let text = entity.GetText world
-        World.renderGuiText absolute perimeter offset elevation shift clipOpt justification None margin color font fontSizing fontStyling text world
->>>>>>> 08d473b4
 
     override this.GetAttributesInferred (_, _) =
         AttributesInferred.important Constants.Engine.EntityGuiSizeDefault v3Zero
@@ -1136,24 +1119,38 @@
         world
 
     override this.Render (_, entity, world) =
-        let mutable transform = entity.GetTransform world
-        let absolute = transform.Absolute
-        let enabled = transform.Enabled
-        let perimeter = transform.Perimeter
-        let offset = (entity.GetTextOffset world).V3
-        let elevation = transform.Elevation
-        let shift = entity.GetTextShift world
-        let clipOpt = ValueSome transform.Bounds2d.Box2
-        let justification = Justified (JustifyLeft, JustifyMiddle)
-        let focused = entity.GetFocused world
-        let cursorOpt = if enabled && focused then Some (entity.GetCursor world) else None
-        let margin = (entity.GetTextMargin world).V3
-        let color = if enabled then entity.GetTextColor world else entity.GetTextColorDisabled world
-        let font = entity.GetFont world
-        let fontSizing = entity.GetFontSizing world
-        let fontStyling = entity.GetFontStyling world
         let text = entity.GetText world
-        World.renderGuiText absolute perimeter offset elevation shift clipOpt justification cursorOpt margin color font fontSizing fontStyling text world
+        if not (String.IsNullOrWhiteSpace text) then
+            let mutable transform = entity.GetTransform world
+            let perimeter = transform.Perimeter // gui currently ignores rotation and scale
+            let horizon = transform.Horizon
+            let mutable textTransform = Transform.makeDefault false // centered-ness and offset are already baked into perimeter
+            let margin = (entity.GetTextMargin world).V3
+            let offset = (entity.GetTextOffset world).V3
+            let shift = entity.GetTextShift world
+            textTransform.Position <- perimeter.Min + margin + offset
+            textTransform.Size <- perimeter.Size - margin * 2.0f
+            textTransform.Elevation <- transform.Elevation + shift
+            textTransform.Absolute <- transform.Absolute
+            let font = entity.GetFont world
+            let fontSizing = entity.GetFontSizing world
+            let fontStyling = entity.GetFontStyling world
+            World.enqueueLayeredOperation2d
+                { Elevation = textTransform.Elevation
+                  Horizon = horizon
+                  AssetTag = font
+                  RenderOperation2d =
+                    RenderText
+                        { Transform = textTransform
+                          ClipOpt = ValueSome transform.Bounds2d.Box2
+                          Text = text
+                          Font = font
+                          FontSizing = fontSizing
+                          FontStyling = fontStyling
+                          Color = if transform.Enabled then entity.GetTextColor world else entity.GetTextColorDisabled world
+                          Justification = entity.GetJustification world
+                          CursorOpt = Some (entity.GetCursor world) }}
+                world
 
     override this.GetAttributesInferred (_, _) =
         AttributesInferred.important Constants.Engine.EntityGuiSizeDefault v3Zero
