﻿// Nu Game Engine.
// Copyright (C) Bryan Edds, 2013-2023.

namespace Nu
open System
open System.Numerics
open Prime

/// The endianness which indicates byte order in a raw asset.
type [<StructuralEquality; NoComparison; Struct>] Endianness =
    | LittleEndian
    | BigEndian

/// The format of a raw asset.
type [<StructuralEquality; NoComparison>] RawFormat =
    | RawUInt8
    | RawUInt16 of Endianness
    | RawUInt32 of Endianness
    | RawSingle of Endianness

/// The blend mode of a sprite.
[<Syntax
    ("Transparent Additive Overwrite", "", "", "", "",
     Constants.PrettyPrinter.DefaultThresholdMin,
     Constants.PrettyPrinter.DefaultThresholdMax)>]
type [<StructuralEquality; NoComparison; Struct>] Blend =
    | Transparent
    | Additive
    | Overwrite

/// Horizontal justification.
[<Syntax
    ("JustifyLeft JustifyRight JustifyCenter", "", "", "", "",
     Constants.PrettyPrinter.DefaultThresholdMin,
     Constants.PrettyPrinter.DefaultThresholdMax)>]
type [<StructuralEquality; NoComparison; Struct>] JustificationH =
    | JustifyLeft
    | JustifyCenter
    | JustifyRight

/// Vertical justification.
[<Syntax
    ("JustifyTop JustifyMiddle JustifyBottom", "", "", "", "",
     Constants.PrettyPrinter.DefaultThresholdMin,
     Constants.PrettyPrinter.DefaultThresholdMax)>]
type [<StructuralEquality; NoComparison; Struct>] JustificationV =
    | JustifyTop
    | JustifyMiddle
    | JustifyBottom

/// Justification (such as for text alignement).
[<Syntax
    ("Justified Unjustified", "", "", "", "",
     Constants.PrettyPrinter.DefaultThresholdMin,
     Constants.PrettyPrinter.DefaultThresholdMax)>]
type Justification =
    | Justified of JustificationH * JustificationV
    | Unjustified of bool

<<<<<<< HEAD
/// A height map for 3d terrain constructed from a raw asset.
type [<StructuralEquality; NoComparison; Struct>] RawHeightMap =
    { Resolution : Vector2i
      RawFormat : RawFormat
      RawAsset : Raw AssetTag }

/// A height map for 3d terrain constructed from a dynamically-specifiable array.
type [<CustomEquality; NoComparison; Struct>] DynamicHeightMap =
    { Resolution : Vector2i
      Vertices : Vector3 array // NOTE: do not mutate these vertices in-place or else changes won't be detected.
      HashCode : int }
    override this.GetHashCode () =
        this.HashCode
    override this.Equals that =
        match that with
        | :? DynamicHeightMap as that ->
            this.Resolution = that.Resolution &&
            refEq this.Vertices that.Vertices // OPTIMIZATION: refEq for speed.
        | _ -> failwithumf ()
    static member make (resolution : Vector2i) (vertices : Vector3 array) =
        let requiredElements = resolution.X * resolution.Y
        if vertices.Length <> requiredElements then
            failwith ("Invalid vertices; array must contain " + string requiredElements + "elements.")
        { Resolution = resolution
          Vertices = vertices
          HashCode = hash vertices }

/// A height map for 3d terrain.
[<Syntax
    ("ImageHeightMap RawHeightMap DynamicHeightMap", "", "", "", "",
     Constants.PrettyPrinter.DefaultThresholdMin,
     Constants.PrettyPrinter.DefaultThresholdMax)>]
type [<StructuralEquality; NoComparison>] HeightMap =
    | ImageHeightMap of Image AssetTag // only supports 8-bit depth on Red channel
    | RawHeightMap of RawHeightMap
    | DynamicHeightMap of DynamicHeightMap

/// An asset that is used for rendering.
type [<StructuralEquality; NoComparison>] RenderAsset =
    | TextureAsset of string * OpenGL.Texture.TextureMetadata * uint
    | FontAsset of string * int * nativeint
    | CubeMapAsset of OpenGL.CubeMap.CubeMapMemoKey * uint * (uint * uint) option ref
    | StaticModelAsset of bool * OpenGL.PhysicallyBased.PhysicallyBasedStaticModel
    | RawAsset of byte array

/// The type of rendering used on a surface.
type [<StructuralEquality; NoComparison; Struct>] RenderType =
    | DeferredRenderType
    | ForwardRenderType of Subsort : single * Sort : single
=======
/// A mutable particle type.
type [<NoEquality; NoComparison; Struct>] Particle =
    { mutable Transform : Transform
      mutable InsetOpt : Box2 ValueOption
      mutable Color : Color
      mutable Emission : Color
      mutable Flip : Flip }
>>>>>>> eb09b6f0

/// A renderer tag interface.
type Renderer = interface end<|MERGE_RESOLUTION|>--- conflicted
+++ resolved
@@ -57,7 +57,14 @@
     | Justified of JustificationH * JustificationV
     | Unjustified of bool
 
-<<<<<<< HEAD
+/// A mutable particle type.
+type [<NoEquality; NoComparison; Struct>] Particle =
+    { mutable Transform : Transform
+      mutable InsetOpt : Box2 ValueOption
+      mutable Color : Color
+      mutable Emission : Color
+      mutable Flip : Flip }
+
 /// A height map for 3d terrain constructed from a raw asset.
 type [<StructuralEquality; NoComparison; Struct>] RawHeightMap =
     { Resolution : Vector2i
@@ -107,15 +114,6 @@
 type [<StructuralEquality; NoComparison; Struct>] RenderType =
     | DeferredRenderType
     | ForwardRenderType of Subsort : single * Sort : single
-=======
-/// A mutable particle type.
-type [<NoEquality; NoComparison; Struct>] Particle =
-    { mutable Transform : Transform
-      mutable InsetOpt : Box2 ValueOption
-      mutable Color : Color
-      mutable Emission : Color
-      mutable Flip : Flip }
->>>>>>> eb09b6f0
 
 /// A renderer tag interface.
 type Renderer = interface end