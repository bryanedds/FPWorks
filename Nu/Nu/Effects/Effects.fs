--- conflicted
+++ resolved
@@ -621,11 +621,7 @@
         // build sprite tokens
         let effectSystem =
             if slice.Enabled then
-<<<<<<< HEAD
-                let mutable transform = Transform.makeIntuitive slice.Position slice.Scale slice.Offset slice.Size slice.Angles slice.Elevation effectSystem.EffectAbsolute slice.PerimeterCentered
-=======
-                let mutable transform = Transform.makeIntuitive effectSystem.EffectAbsolute slice.Position slice.Scale slice.Offset slice.Size slice.Angles slice.Elevation
->>>>>>> 347ba48e
+                let mutable transform = Transform.makeIntuitive effectSystem.EffectAbsolute slice.Position slice.Scale slice.Offset slice.Size slice.Angles slice.Elevation slice.PerimeterCentered
                 let sprite =
                     { SpriteValue.Transform = transform
                       InsetOpt = if slice.Inset.Equals box2Zero then ValueNone else ValueSome slice.Inset
@@ -662,11 +658,7 @@
             let effectSystem =
                 if  slice.Enabled &&
                     not (playback = Once && cel >= celCount) then
-<<<<<<< HEAD
-                    let mutable transform = Transform.makeIntuitive slice.Position slice.Scale slice.Offset slice.Size slice.Angles slice.Elevation effectSystem.EffectAbsolute slice.PerimeterCentered
-=======
-                    let mutable transform = Transform.makeIntuitive effectSystem.EffectAbsolute slice.Position slice.Scale slice.Offset slice.Size slice.Angles slice.Elevation
->>>>>>> 347ba48e
+                    let mutable transform = Transform.makeIntuitive effectSystem.EffectAbsolute slice.Position slice.Scale slice.Offset slice.Size slice.Angles slice.Elevation slice.PerimeterCentered
                     let sprite =
                         { SpriteValue.Transform = transform
                           InsetOpt = ValueSome inset
@@ -696,11 +688,7 @@
         // build text tokens
         let effectSystem =
             if slice.Enabled then
-<<<<<<< HEAD
-                let mutable transform = Transform.makeIntuitive slice.Position slice.Scale slice.Offset slice.Size slice.Angles slice.Elevation effectSystem.EffectAbsolute slice.PerimeterCentered
-=======
-                let mutable transform = Transform.makeIntuitive effectSystem.EffectAbsolute slice.Position slice.Scale slice.Offset slice.Size slice.Angles slice.Elevation
->>>>>>> 347ba48e
+                let mutable transform = Transform.makeIntuitive effectSystem.EffectAbsolute slice.Position slice.Scale slice.Offset slice.Size slice.Angles slice.Elevation slice.PerimeterCentered
                 let text =
                     { TextValue.Transform = transform
                       Text = text
