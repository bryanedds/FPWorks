--- conflicted
+++ resolved
@@ -375,11 +375,7 @@
                      // pickups
                      Content.entities gameplay
                         (fun gameplay -> gameplay.Chessboard.PickupItems)
-<<<<<<< HEAD
-                        (fun pickups _ -> Map.toListBy (fun coordinates _ -> Pickup.makeHealth coordinates) pickups |> List.indexed)
-=======
                         (fun pickups _ -> Map.toListBy (fun positionM _ -> Pickup.makeHealth positionM) pickups)
->>>>>>> 55332eb7
                         (fun index pickup _ -> Content.entity<PickupDispatcher> ("Pickup+" + scstring index) [Entity.Pickup <== pickup])
 
                      // characters
